version: 2.1

orbs:
   win: circleci/windows@1.0.0

workflows:
  test:
    jobs:
      - test-linux:
          name: Python 3.7
          docker-image: cimg/python:3.7
          test-build-docs: true
<<<<<<< HEAD
          skip-sse-contract-tests: true
=======
          skip-contract-tests: true
>>>>>>> 9874a85c
      - test-linux:
          name: Python 3.8
          docker-image: cimg/python:3.8
      - test-linux:
          name: Python 3.9
          docker-image: cimg/python:3.9
      - test-linux:
          name: Python 3.10
          docker-image: cimg/python:3.10
      - test-linux:
          name: Python 3.11
          docker-image: cimg/python:3.11
      - test-windows:
          name: Windows Python 3
          py3: true

jobs:
  test-linux:
    parameters:
      docker-image:
        type: string
      test-packaging:
        type: boolean
        default: true
      test-build-docs:
        type: boolean
        default: false
      test-with-codeclimate:
        type: boolean
        default: false
      test-with-mypy:
        type: boolean
        default: true
      skip-sse-contract-tests:
        type: boolean
        default: false
      skip-contract-tests:
        type: boolean
        default: false
    docker:
      - image: <<parameters.docker-image>>
      - image: redis
      - image: amazon/dynamodb-local
      - image: consul
    steps:
      - checkout
      - run: python --version
      - run:
          name: install requirements
          command: |
            pip install --upgrade pip
            pip install -r test-requirements.txt;
            pip install -r test-filesource-optional-requirements.txt;
            pip install -r consul-requirements.txt;
            python setup.py install;
            pip freeze
      - when:
          condition: <<parameters.test-with-codeclimate>>
          steps:
            - run:
                name: run tests (with CodeClimate)
                command: |
                  mkdir test-reports
                  pytest -s --cov=ldclient --junitxml=test-reports/junit.xml testing -W error::SyntaxWarning
                  sh -c '[ -n "${CODECLIMATE_REPO_TOKEN+1}" ] && codeclimate-test-reporter || echo "No CODECLIMATE_REPO_TOKEN value is set; not publishing coverage report"'
      - unless:
          condition: <<parameters.test-with-codeclimate>>
          steps:
            - run:
                name: run tests
                command: |
                  mkdir test-reports
                  pytest -s --junitxml=test-reports/junit.xml testing -W error::SyntaxWarning
      - when:
          condition: <<parameters.test-packaging>>
          steps:
            - run:
                name: test packaging/install
                command: |
                  sudo rm -rf dist *.egg-info
                  ./test-packaging/test-packaging.sh
      - when:
          condition: <<parameters.test-with-mypy>>
          steps:
            - run:
                name: verify typehints
                command: |
                  export PATH="/home/circleci/.local/bin:$PATH"
                  make lint
      - when:
          condition: <<parameters.test-build-docs>>
          steps:
            - run:
                name: verify docs can be built successfully
                command: |
                  make docs

      - unless:
          condition: <<parameters.skip-sse-contract-tests>>
          steps:
          - run:
              name: build SSE contract test service
              command: cd sse-contract-tests && make build-test-service
          - run:
              name: start SSE contract test service
              command: cd sse-contract-tests && make start-test-service
              background: true
          - run:
              name: run SSE contract tests
              command: cd sse-contract-tests && make run-contract-tests

      - unless:
          condition: <<parameters.skip-contract-tests>>
          steps:
          - run: make build-contract-tests
          - run:
              command: make start-contract-test-service
              background: true
          - run:
              name: run contract tests
              command: TEST_HARNESS_PARAMS="-junit test-reports/contract-tests-junit.xml" make run-contract-tests

      - store_test_results:
          path: test-reports
      - store_artifacts:
          path: test-reports


  test-windows:
    executor:
      name: win/vs2019
      shell: powershell.exe
    parameters:
      py3:
        type: boolean
    steps:
      - checkout
      - run:
          name: install Python 3
          command: choco install python --no-progress
      - run: python --version
      - run:
          name: set up DynamoDB
          command: |
            $ProgressPreference = "SilentlyContinue"
            iwr -outf dynamo.zip https://s3-us-west-2.amazonaws.com/dynamodb-local/dynamodb_local_latest.zip
            mkdir dynamo
            Expand-Archive -Path dynamo.zip -DestinationPath dynamo
            cd dynamo
            javaw -D"java.library.path=./DynamoDBLocal_lib" -jar DynamoDBLocal.jar
          background: true
      - run:
          name: set up Consul
          command: |
            $ProgressPreference = "SilentlyContinue"
            iwr -outf consul.zip https://releases.hashicorp.com/consul/1.4.2/consul_1.4.2_windows_amd64.zip
            mkdir consul
            Expand-Archive -Path consul.zip -DestinationPath consul
            cd consul
            sc.exe create "Consul" binPath="$(Get-Location)/consul.exe agent -dev"
            sc.exe start "Consul"
      - run:
          name: start Redis
          command: |
            $ProgressPreference = "SilentlyContinue"
            iwr -outf redis.zip https://github.com/MicrosoftArchive/redis/releases/download/win-3.0.504/Redis-x64-3.0.504.zip
            mkdir redis
            Expand-Archive -Path redis.zip -DestinationPath redis
            cd redis
            ./redis-server --service-install
            ./redis-server --service-start
            Start-Sleep -s 5
            ./redis-cli ping
      - run:
          name: install requirements
          command: |
            python --version
            pip install -r test-requirements.txt
            pip install -r consul-requirements.txt
            python setup.py install
      - run:
          name: run tests
          command: |
            mkdir test-reports
            python -m pytest -s --junitxml=test-reports/junit.xml testing;
      - store_test_results:
          path: test-reports
      - store_artifacts:
          path: test-reports<|MERGE_RESOLUTION|>--- conflicted
+++ resolved
@@ -10,11 +10,8 @@
           name: Python 3.7
           docker-image: cimg/python:3.7
           test-build-docs: true
-<<<<<<< HEAD
           skip-sse-contract-tests: true
-=======
           skip-contract-tests: true
->>>>>>> 9874a85c
       - test-linux:
           name: Python 3.8
           docker-image: cimg/python:3.8
