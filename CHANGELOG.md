# Change log

All notable changes to the LaunchDarkly Python SDK will be documented in this file. This project adheres to [Semantic Versioning](http://semver.org).

<<<<<<< HEAD
=======
## [8.1.1] - 2023-02-10
### Fixed:
- Fixed indexing error raised by calling `all_flags_state` while using the `TestData` data source.

>>>>>>> 513bfffc
## [7.6.1] - 2023-02-07
### Fixed:
- Fixed indexing error raised by calling `all_flags_state` while using the `TestData` data source.

## [8.1.0] - 2023-01-31
### Added:
- Introduced support for an `application` config property which sets application metadata that may be used in LaunchDarkly analytics or other product features. This does not affect feature flag evaluations.

## [7.6.0] - 2023-01-31
### Added:
- Introduced support for an `application` config property which sets application metadata that may be used in LaunchDarkly analytics or other product features. This does not affect feature flag evaluations.

## [8.0.0] - 2022-12-30
The latest version of this SDK supports LaunchDarkly's new custom contexts feature. Contexts are an evolution of a previously-existing concept, "users." Contexts let you create targeting rules for feature flags based on a variety of different information, including attributes pertaining to users, organizations, devices, and more. You can even combine contexts to create "multi-contexts." 

This feature is only available to members of LaunchDarkly's Early Access Program (EAP). If you're in the EAP, you can use contexts by updating your SDK to the latest version and, if applicable, updating your Relay Proxy. Outdated SDK versions do not support contexts, and will cause unpredictable flag evaluation behavior.

If you are not in the EAP, only use single contexts of kind "user", or continue to use the user type if available. If you try to create contexts, the context will be sent to LaunchDarkly, but any data not related to the user object will be ignored.

For detailed information about this version, please refer to the list below. For information on how to upgrade from the previous version, please read the [migration guide](https://docs.launchdarkly.com/sdk/server-side/python/migration-7-to-8).

### Added:
- In `ldclient`, the `Context` type defines the new context model.
- For all SDK methods that took a user parameter in the form of a `dict`, you can now pass a `Context` instead. You can still pass a `dict` containing user properties, in which case the SDK will convert it to a `Context` transparently; however, `Context` is preferable if you value efficiency since there is some overhead to this conversion.
- The `TestData` flag builder methods have been extended to support now context-related options, such as matching a key for a specific context type other than "user".

### Changed _(breaking changes from 7.x)_:
- It was previously allowable to set a user key to an empty string. In the new context model, the key is not allowed to be empty. Trying to use an empty key will cause evaluations to fail and return the default value.
- There is no longer such a thing as a `secondary` meta-attribute that affects percentage rollouts. If you set an attribute with that name in a `Context`, it will simply be a custom attribute like any other.
- The `anonymous` attribute is now a simple boolean, with no distinction between a false state and a null/undefined state. Previously, a flag rule like `anonymous is false` would not match if the attribute was undefined, but now undefined is treated the same as false.

### Changed (requirements/dependencies/build):
- The minimum Python version is now 3.7.

### Changed (behavioral changes):
- The SDK can now evaluate segments that have rules referencing other segments.
- Analytics event data now uses a new JSON schema due to differences between the context model and the old user model.
- Several optimizations within the flag evaluation logic have improved the performance of evaluations. For instance, target lists are now stored internally as sets for faster matching.

### Removed:
- Removed all types, properties, and methods that were deprecated as of the most recent 5.x release.
- Removed the deprecated `ldclient.flag` module. This was previously an alternate way to import the `EvaluationDetail` type; now, you can only import that type from `ldclient.evaluation`.
- The `alias` method no longer exists because alias events are not needed in the new context model.
- The `inline_users_in_events` option no longer exists because it is not relevant in the new context model.

## [7.5.1] - 2022-09-29
### Added:
- Publishing this package now includes a pre-built wheel distribution in addition to the customary source distribution.

## [7.5.0] - 2022-07-01
### Added:
- A new `redis_opts` parameter is available when configuring a [Redis feature or Big Segment store](https://launchdarkly-python-sdk.readthedocs.io/en/latest/api-integrations.html#ldclient.integrations.Redis). This parameter will be passed through to the underlying redis driver, allowing for greater configurability. (Thanks, [danie1k](https://github.com/launchdarkly/python-server-sdk/pull/170)!)

### Fixed:
- Our previous attempt at adding mypy type checking support missed the inclusion of the required py.typed file. (Thanks, [anentropic](https://github.com/launchdarkly/python-server-sdk/pull/172)!)

## [7.4.2] - 2022-06-16
### Changed:
- Removed upper version restriction on expiringdict. This was originally necessary to allow compatibility with older Python versions which are no longer supported.

## [7.4.1] - 2022-04-22
### Added:
- Added py.typed file to indicate typing support. Thanks [@phillipuniverse](https://github.com/launchdarkly/python-server-sdk/pull/166)

### Fixed:
- Fixed invalid operator in key in TestData.
- Fixed bucketing logic to not treat boolean values as bucketable value types.

## [7.4.0] - 2022-02-16
### Added:
- `TestData`, in the new module `ldclient.integrations.test_data`, is a new way to inject feature flag data programmatically into the SDK for testing—either with fixed values for each flag, or with targets and/or rules that can return different values for different users. Unlike the file data source, this mechanism does not use any external resources, only the data that your test code has provided.

## [7.3.1] - 2022-02-14
### Added:
- CI builds now include a cross-platform test suite implemented in https://github.com/launchdarkly/sdk-test-harness. This covers many test cases that are also implemented in unit tests, but may be extended in the future to ensure consistent behavior across SDKs in other areas.

### Fixed:
- The SDK no longer uses the deprecated method `threading.Condition.notifyAll()`. (Thanks, [jdmoldenhauer](https://github.com/launchdarkly/python-server-sdk/pull/162)!)
- A rule clause that uses a date operator should be considered a non-match, rather than an error, if either value is `None`.
- A rule clause that uses a semver operator should be considered a non-match, rather than an error, if either value is not a string.
- Rules targeting the `secondary` attribute will now reference the correct value.
- The `identify` method should not emit an event if the user key is an empty string.
- Do not include `prereqOf` field in event data if it is null. This is done to save on event transfer bandwidth.
- Data from `all_flags_state` was always including the flag's version even when it was unnecessary.
- Any base URIs set in `Config` will work consistently whether they have trailing slashes or not.
- When using `all_flags_state` to produce bootstrap data for the JavaScript SDK, the Python SDK was not returning the correct metadata for evaluations that involved an experiment. As a result, the analytics events produced by the JavaScript SDK did not correctly reflect experimentation results.
- Data from `all_flags_state` was always including the flag's version even when it was unnecessary.

## [7.3.0] - 2021-12-10
### Added:
- The SDK now supports evaluation of Big Segments. See: https://docs.launchdarkly.com/home/users/big-segments

## [7.2.1] - 2021-12-03
### Changed:
- Added CI testing for Python 3.10.

### Fixed:
- In streaming mode, the SDK could sometimes fail to receive flag data from LaunchDarkly if the data contained characters that are not in the Basic Latin character set. The error was intermittent and would depend on unpredictable factors of speed and network behavior which could cause the first byte of a multi-byte UTF8 character to be processed before the rest of the bytes had arrived.
- Fixed some irregularities in the SSE parsing logic used for stream data. The SDK's CI tests now include a more thorough test suite for SSE behavior that is implemented in https://github.com/launchdarkly/sse-contract-tests, to ensure that it is consistent with other LaunchDarkly SDKs.

## [7.2.0] - 2021-06-17
### Added:
- The SDK now supports the ability to control the proportion of traffic allocation to an experiment. This works in conjunction with a new platform feature now available to early access customers.

## [7.1.0] - 2021-03-11
### Added:
- Added the `alias` method to `LDClient`. This can be used to associate two user objects for analytics purposes with an alias event.


## [7.0.2] - 2021-02-18
### Fixed:
- The SDK could fail to send debug events when event debugging was enabled on the LaunchDarkly dashboard, if the application server&#39;s time zone was not GMT.

## [7.0.1] - 2020-11-25
### Fixed:
- The logic for detecting uWSGI did not account for undocumented behavior in some environments where the `uwsgi` module is present in an incomplete state; this could cause an error on startup in such environments. Also, the log message about threading options related to uWSGI contained a broken link. (Thanks, [andrefreitas](https://github.com/launchdarkly/python-server-sdk/pull/148)!)

## [7.0.0] - 2020-10-28
This major release is for Python compatibility updates and removal of deprecated APIs. It introduces no new functionality except type hints.

### Added:
- Added [type hints](https://docs.python.org/3/library/typing.html) to all SDK methods. Python by itself does not enforce these, but commonly used development tools can provide static checking to trigger warnings or errors if the wrong type is used.

### Changed:
- Python 2.7, 3.3, and 3.4 are no longer supported. The minimum Python version is now 3.5.
- The first parameter to the `Config` constructor, `sdk_key`, is now required. Previously it was possible to omit the `sdk_key` from the `Config` and specify it separately when initializing the SDK. Now, it is always in the `Config`.

### Removed:
- Removed `ldclient.set_sdk_key()`. The correct way to do this now, if you are using the singleton client method `ldclient.get()`, is to call `ldclient.set_config()` with a `Config` object that contains the SDK key.
- Removed the optional SDK key parameter from the [`LDClient`](https://launchdarkly-python-sdk.readthedocs.io/en/latest/api-main.html#ldclient.client.LDClient) constructor. You must now provide a configuration parameter of type [`Config`](https://launchdarkly-python-sdk.readthedocs.io/en/latest/api-main.html#ldclient.config.Config), and set the SDK key within the `Config` constructor: `LDClient(Config(sdk_key = "my-sdk-key", [any other config options]))`. Previously, it was possible to specify the SDK key as a single string parameter and omit the `Config` object—`LDClient("my-sdk-key")`—although this would cause a deprecation warning to be logged; specifying both a key and a `Config` was always an error.
- Removed the individual HTTP-related parameters such as `connect_timeout` from the [`Config`](https://launchdarkly-python-sdk.readthedocs.io/en/latest/api-main.html#ldclient.config.Config) type. The correct way to set these now is with the [`HTTPConfig`](https://launchdarkly-python-sdk.readthedocs.io/en/latest/api-main.html#ldclient.config.HTTPConfig) sub-configuration object: `Config(sdk_key = "my-sdk-key", http = HTTPConfig(connect_timeout = 10))`.
- Removed all other types, parameters, and methods that were deprecated as of the last 6.x release.

## [6.13.3] - 2021-02-23
### Fixed:
- The SDK could fail to send debug events when event debugging was enabled on the LaunchDarkly dashboard, if the application server&#39;s time zone was not GMT.

## [6.13.2] - 2020-09-21
### Fixed:
- The SDK was not recognizing proxy authorization parameters included in a proxy URL (example: `http://username:password@proxyhost:port`). It will now use these parameters if present, regardless of whether you set the proxy URL programmatically or in an environment variable. (Thanks, [gangeli](https://github.com/launchdarkly/python-server-sdk/pull/145)!)

## [6.13.1] - 2020-07-13
### Fixed:
- A problem with the SDK&#39;s use of `urllib3.Retry` could prevent analytics event delivery from being retried after a network error or server error. ([#143](https://github.com/launchdarkly/python-server-sdk/issues/143))

## [6.13.0] - 2020-03-30
### Added:
- The new `Config` parameter `initial_reconnect_delay` allows customizing of the base retry delay for stream connections (that is, the delay for the first reconnection after a failure; subsequent retries use an exponential backoff).
- The new `Config` parameter `http` and the `HTTPConfig` class allow advanced configuration of the SDK&#39;s network behavior, such as specifying a custom certificate authority for connecting to a proxy/gateway that uses a self-signed certificate.

### Changed:
- The retry delay for stream connections has been changed as follows: it uses an exponential backoff no matter what type of error occurred (previously, some kinds of errors had a hard-coded 1-second delay), and each delay is reduced by a random jitter of 0-50% rather than 0-100%. Also, if a connection remains active for at least 60 seconds, the backoff is reset to the initial value. This makes the Python SDK&#39;s behavior consistent with other LaunchDarkly SDKs.

### Deprecated:
- The existing `Config` properties `connect_timeout`, `read_timeout`, and `verify_ssl` are now deprecated and superseded by the equivalent properties in `HTTPConfig`.

## [6.12.2] - 2020-03-19
### Fixed:
- Setting `verify_ssl` to `False` in the client configuration did not have the expected effect of completely turning off SSL/TLS verification, because it still left _certificate_ verification in effect, so it would allow a totally insecure connection but reject a secure connection whose certificate had an unknown CA. This has been changed so that it will turn off certificate verification as well. _This is not a recommended practice_ and a future version of the SDK will add a way to specify a custom certificate authority instead (to support, for instance, using the Relay Proxy with a self-signed certificate).

## [6.12.1] - 2020-02-12
### Fixed:
- When diagnostic events are enabled (as they are by default), the SDK was logging spurious warning messages saying "Unhandled exception in event processor. Diagnostic event was not sent. [&#39;DiagnosticEventSendTask&#39; object has no attribute &#39;_response_fn&#39;]". The events were still being sent; the misleading message has been removed.

## [6.12.0] - 2020-02-11
Note: if you are using the LaunchDarkly Relay Proxy to forward events, update the Relay to version 5.10.0 or later before updating to this Python SDK version.

### Added:
- The SDK now periodically sends diagnostic data to LaunchDarkly, describing the version and configuration of the SDK, the architecture and version of the runtime platform, and performance statistics. No credentials, hostnames, or other identifiable values are included. This behavior can be disabled with the `diagnostic_opt_out` option or configured with `diagnostic_recording_interval`.

### Fixed:
- The SDK now specifies a uniquely identifiable request header when sending events to LaunchDarkly to ensure that events are only processed once, even if the SDK sends them two times due to a failed initial attempt.

## [6.11.3] - 2019-12-30
### Fixed:
- In rare circumstances (depending on the exact data in the flag configuration, the flag's salt value, and the user properties), a percentage rollout could fail and return a default value, logging the error "variation/rollout object with no variation or rollout". This would happen if the user's hashed value fell exactly at the end of the last "bucket" (the last variation defined in the rollout). This has been fixed so that the user will get the last variation.

## [6.11.2] - 2019-12-09
### Fixed:
- Changed `Files.new_data_source()` to use `yaml.safe_load()` instead of `yaml.load()` for YAML/JSON test data parsing. This disables `pyyaml` extended syntax features that could allow arbitrary code execution. ([#136](https://github.com/launchdarkly/python-server-sdk/issues/136))

## [6.11.1] - 2019-11-21
### Fixed:
- Fixed an incompatibility with Python 3.3 due to an unpinned dependency on `expiringdict`.
- Fixed usages that caused a `SyntaxWarning` in Python 3.8. (Thanks, [bunchesofdonald](https://github.com/launchdarkly/python-server-sdk/pull/133)!)
- Updated CI scripts so a `SyntaxWarning` will always cause a build failure, and added a 3.8 build.

## [6.11.0] - 2019-10-31
### Added:
- The new `Config` parameter `http_proxy` allows you to specify a proxy server programmatically rather than by using environment variables. This may be helpful if you want the SDK to use a proxy, but do not want other Python code to use the proxy. (Thanks, [gangeli](https://github.com/launchdarkly/python-server-sdk/pull/130)!)

## [6.10.2] - 2019-10-30
### Fixed:
- Since version 6.1.0, the SDK was not respecting the standard `https_proxy` environment variable for specifying a proxy (because that variable is not used by `urllib3`). This has been fixed.
- In streaming mode, the SDK could fail to apply a feature flag update if it exceeded the LaunchDarkly service's maximum streaming message size; the service uses an alternate delivery mechanism in this case, which was broken in the SDK. This bug was also introduced in version 6.1.0.
- Fixed the generated documentation to exclude special members like `__dict__`.

## [6.10.1] - 2019-08-20
### Fixed:
- Fixed a bug in 6.10.0 that prevented analytics events from being generated for missing flags.

## [6.10.0] - 2019-08-20
### Added:
- Added support for upcoming LaunchDarkly experimentation features. See `LDClient.track()`.

## [6.9.4] - 2019-08-19
### Fixed:
- Under conditions where analytics events are being generated at an extremely high rate (for instance, if an application is evaluating a flag repeatedly in a tight loop on many threads), a thread could be blocked indefinitely within `variation` while waiting for the internal event processing logic to catch up with the backlog. The logic has been changed to drop events if necessary so threads will not be blocked (similar to how the SDK already drops events if the size of the event buffer is exceeded). If that happens, this warning message will be logged once: "Events are being produced faster than they can be processed; some events will be dropped". Under normal conditions this should never happen; this change is meant to avoid a concurrency bottleneck in applications that are already so busy that thread starvation is likely.

## [6.9.3] - 2019-06-11
### Fixed:
- Usages of `Logger.warn()` were causing deprecation warnings in some versions of Python. Changed these to `Logger.warning()`. ([#125](https://github.com/launchdarkly/python-server-sdk/issues/125))

## [6.9.2] - 2019-05-01
### Changed:
- Changed the artifact name from `ldclient-py` to `launchdarkly-server-sdk`
- Changed repository references to use the new URL

There are no other changes in this release. Substituting `ldclient-py` version 6.9.1 with `launchdarkly-server-sdk` version 6.9.2 will not affect functionality.

## [6.9.1] - 2019-04-26
### Fixed:
- The `set_sdk_key` function was comparing the existing SDK key (if any) to the new one by identity (`is`) rather than equality (`==`). In Python, two strings that have the same characters may or may not be the same string instance; in the case where they were not, `set_sdk_key` would inappropriately reinitialize the client even though the SDK key had not really changed. (Thanks, [jpgimenez](https://github.com/launchdarkly/python-server-sdk/pull/121)!)
- Running the SDK unit tests is now simpler in that the database integrations can be skipped. See `CONTRIBUTING.md`.

### Note on future releases:

The LaunchDarkly SDK repositories are being renamed for consistency. This repository is now `python-server-sdk` rather than `python-client`.

The package name will also change. In the 6.9.1 release, it is still `ldclient-py`; in all future releases, it will be `launchdarkly-server-sdk`. No further updates to the `ldclient-py` package will be published after this release.

## [6.9.0] - 2019-04-09
### Added:
- It is now possible to use the `with` statement on an LDClient object, so that `close()` will be called automatically when it goes out of scope.

### Fixed:
- Calling `close()` on the client would cause an error if the configuration included `use_ldd=True`. ([#118](https://github.com/launchdarkly/python-client/issues/118))

## [6.8.4] - 2019-03-29
### Fixed:
- Setting user attributes to non-string values when a string was expected would cause analytics events not to be processed. Also, in the case of the "secondary" attribute, this could cause evaluations to fail for a flag with a percentage rollout. The SDK will now convert attribute values to strings as needed. ([#115](https://github.com/launchdarkly/python-client/issues/115))
- If `track` or `identify` is called without a user, the SDK now logs a warning, and does not send an analytics event to LaunchDarkly (since it would not be processed without a user).

## [6.8.3] - 2019-02-12

Note that starting with this release, generated API documentation is available online at [https://launchdarkly-python-sdk.readthedocs.io](https://launchdarkly-python-sdk.readthedocs.io). This is published automatically from the documentation comments in the code.

### Changed:
- The SDK no longer uses `jsonpickle`.
- The CI test suite for all supported Python versions, which previously only ran in Linux, has been extended to include Python 3.6 in Windows.

### Fixed:
- Corrected and expanded many documentation comments. All public API methods (not including internal implementation details) are now documented.

## [6.8.2] - 2019-01-31
### Fixed:
- Fixed a _different_ packaging error that was still present in the 6.8.1 release, which made the package installable but caused imports to fail. The 6.8.1 release has been pulled from PyPI. We apologize for these recent errors, which were not detected prior to release because our prerelease testing was using the source code directly rather than installing it with `pip`. Our CI tests have been updated and should prevent this in the future.


## [6.8.1] - 2019-01-31
### Fixed:
- Fixed a packaging error that made the 6.8.0 release not installable. There are no other changes. The 6.8.0 release has been pulled from PyPI.


## [6.8.0] - 2019-01-31
### Added:
- It is now possible to use Consul as a persistent feature store, similar to the existing Redis and DynamoDB integrations. See `Consul` in `ldclient.integrations`, and the reference guide for ["Storing data"](https://docs.launchdarkly.com/sdk/features/storing-data#python).

## [6.7.0] - 2019-01-15
### Added:
- It is now possible to use DynamoDB as a persistent feature store, similar to the existing Redis integration. See `DynamoDB` in `ldclient.integrations`, and the reference guide to ["Storing data"](https://docs.launchdarkly.com/sdk/features/storing-data#python).
- The new class `CacheConfig` (in `ldclient.feature_store`) encapsulates all the parameters that control local caching in database feature stores. This takes the place of the `expiration` and `capacity` parameters that are in the deprecated `RedisFeatureStore` constructor; it can be used with DynamoDB and any other database integrations in the future, and if more caching options are added to `CacheConfig` they will be automatically supported in all of the feature stores.

### Deprecated:
- The `RedisFeatureStore` constructor in `ldclient.redis_feature_store`. The recommended way to create a Redis feature store now is to use `Redis.new_feature_store` in `ldclient.integrations`.

## [6.6.0] - 2018-11-14
### Added:
- It is now possible to inject feature flags into the client from local JSON or YAML files, replacing the normal LaunchDarkly connection. This would typically be for testing purposes. See `file_data_source.py`.

## [6.5.0] - 2018-10-17
### Added:
- The `all_flags_state` method now accepts a new option, `details_only_for_tracked_flags`, which reduces the size of the JSON representation of the flag state by omitting some metadata. Specifically, it omits any data that is normally used for generating detailed evaluation events if a flag does not have event tracking or debugging turned on.

### Changed:
- The SDK previously contained a copy of code from the `expiringdict` package. This has been changed to use the current version of that package from PyPi.

### Fixed:
- JSON data from `all_flags_state` is now slightly smaller even if you do not use the new option described above, because it omits the flag property for event tracking unless that property is true.

## [6.4.2] - 2018-09-21
### Fixed:
- In polling mode, if the client received an HTTP error from LaunchDarkly, it stopped polling. This has been fixed so it only stops polling if the error is 401 (indicating an invalid SDK key).
- When using a Redis feature store, if the `hgetall` method returned an invalid result, `all_flags` and `all_flags_state` would throw an exception. Instead, `all_flags` will now return an empty dict, and `all_flags_state` will return a state object with no flags and `valid==False`. (Thanks, [thieman](https://github.com/launchdarkly/python-client/pull/99)!)

## [6.4.1] - 2018-09-06
### Fixed:
- In Python 3, if the Redis feature store encountered a Redis exception, it would crash on trying to log the `message` property of the exception, which does not exist in Python 3. This has been fixed. (Thanks, [mattbriancon](https://github.com/launchdarkly/python-client/pull/96)!)

## [6.4.0] - 2018-08-29
### Added:
- The new `LDClient` method `variation_detail` allows you to evaluate a feature flag (using the same parameters as you would for `variation`) and receive more information about how the value was calculated. This information is returned in an `EvaluationDetail` object, which contains both the result value and a "reason" object which will tell you, for instance, if the user was individually targeted for the flag or was matched by one of the flag's rules, or if the flag returned the default value due to an error.

### Fixed:
- When evaluating a prerequisite feature flag, the analytics event for the evaluation did not include the result value if the prerequisite flag was off.

## [6.3.0] - 2018-08-27
### Added:
- The new `LDClient` method `all_flags_state()` should be used instead of `all_flags()` if you are passing flag data to the front end for use with the JavaScript SDK. It preserves some flag metadata that the front end requires in order to send analytics events correctly. Versions 2.5.0 and above of the JavaScript SDK are able to use this metadata, but the output of `all_flags_state()` will still work with older versions.
- The `all_flags_state()` method also allows you to select only client-side-enabled flags to pass to the front end, by using the option `client_side_only=True`.

### Deprecated:
- `LDClient.all_flags()`

## [6.2.0] - 2018-08-03
### Changed:
- In streaming mode, each connection failure or unsuccessful reconnection attempt logs a message at `ERROR` level. Previously, this message included the amount of time before the next retry; since that interval is different for each attempt, that meant the `ERROR`-level messages were all unique, which could cause problems for monitors. This has been changed so the `ERROR`-level message is always the same, and is followed by an `INFO`-level message about the time delay. (Note that in order to suppress the default message, the LaunchDarkly client modifies the logger used by the `backoff` package; if you are using `backoff` for some other purpose and _do_ want to see the default message, set `logging.getLogger('backoff').propagate` to `True`.) ([#88](https://github.com/launchdarkly/python-client/issues/88))

## [6.1.1] - 2018-06-19

### Fixed:
- Removed an unused dependency on the `CacheControl` package.

## [6.1.0] - 2018-06-18

### Changed:
- The client now uses `urllib3` for HTTP requests, rather than the `requests` package. This change was made because `requests` has a dependency on an LGPL-licensed package, and some of our customers cannot use LGPL code. The networking behavior of the client should be unchanged.
- The client now treats most HTTP 4xx errors as unrecoverable: that is, after receiving such an error, it will not make any more HTTP requests for the lifetime of the client instance, in effect taking the client offline. This is because such errors indicate either a configuration problem (invalid SDK key) or a bug in the client, which will not resolve without a restart or an upgrade. This does not apply if the error is 400, 408, 429, or any 5xx error.
- During initialization, if the client receives any of the unrecoverable errors described above, `ldclient.get()` will return immediately; previously it would continue waiting until a timeout. The `is_initialized()` method will return false in this case.

## [6.0.4] - 2018-06-12

### Fixed:
- Fixed a bug introduced in v6.0.3 that caused the user cache for analytics events to never be cleared, also causing an `AttributeError` to appear in the log.

## [6.0.3] - 2018-05-30

### Removed:
- Removed a dependency on the `pylru` package, because it uses a GPL license.

### Fixed:
- Fixed a bug that, in Python 3.x, could cause a timer thread to keep running after the client has been shut down. This bug also caused the message "TypeError: Event object is not callable" to be logged.
- Fixed the `Config` initializer to create a new instance of `InMemoryFeatureStore` if you omit the `feature_store` argument. Previously, all `Config` instances that were created with default parameters would share the same feature store instance.
- Clarified HTTP proxy setup instructions in the readme.

## [6.0.2] - 2018-05-25

### Fixed:
- Fixed a bug that caused an error message to be logged (`KeyError: 'default'`) when evaluating a prerequisite flag (and that also prevented an analytics event from being sent for that flag).
- When running in uWSGI, the client will no longer log an error message if the `enableThreads` option is absent, as long as the `threads` option has been set to a number greater than 1. ([#84](https://github.com/launchdarkly/python-client/issues/84))


## [6.0.1] - 2018-05-25

_This release was broken and has been removed._

## [6.0.0] - 2018-05-10

### Changed:
- To reduce the network bandwidth used for analytics events, feature request events are now sent as counters rather than individual events, and user details are now sent only at intervals rather than in each event. These behaviors can be modified through the LaunchDarkly UI and with the new configuration option `inline_users_in_events`.
- The analytics event processor now flushes events at a configurable interval defaulting to 5 seconds, like the other SDKs (previously it flushed if no events had been posted for 5 seconds, or if events exceeded a configurable number). This interval is set by the new `Config` property `flush_interval`.

### Removed:
- Python 2.6 is no longer supported.
- Removed the `Config` property `events_upload_max_batch_size`, which is no longer relevant in the new event flushing logic (see above).


## [5.0.4] - 2018-04-16
## Fixed
- It was not possible to install the SDK with `pip` 10.0.0. This should work now (thanks, [@theholy7](https://github.com/launchdarkly/python-client/pull/82)!) with the latest `pip` as well as previous versions.


## [5.0.3] - 2018-04-10
### Fixed
- Fixed a bug that, in Python 3.x, caused an error when using an integer user attribute to compute a rollout.
- Fixed a bug that, in Python 3.x, made the `all_flags` method return a dictionary with byte-string keys instead of string keys when using the Redis feature store.


## [5.0.2] - 2018-03-27
### Fixed
- In the Redis feature store, fixed a synchronization problem that could cause a feature flag update to be missed if several of them happened in rapid succession.


## [5.0.1] - 2018-02-22
### Added
- Support for a new LaunchDarkly feature: reusable user segments.

### Changed
- The `FeatureStore` interface has been changed to support user segment data as well as feature flags. Existing code that uses `InMemoryFeatureStore` or `RedisFeatureStore` should work as before, but custom feature store implementations will need to be updated.

### Removed
- Twisted is no longer supported.


## [5.0.0] - 2018-02-21

_This release was broken and has been removed._

## [4.3.0] - 2018-02-07

### Changed
- Percentage rollouts can now reference an attribute with an integer value, not just string attributes.

### Fixed
- Fixed a bug that caused unusually slow initialization times when there are large numbers of flags.
- Fixed reporting of events for prerequisite checks.



## [4.2.1] - 2018-01-31

### Changed
- Reduced WARN-level logging for a feature flag not being found to INFO level.

### Fixed
- Fixed a bug where a previously deleted feature flag might be considered still available.
- The private attributes feature added in v4.1.0 was not available in Twisted mode; now it is.


## [4.2.0] - 2018-01-12
## Changed
- Will use feature store if already initialized even if connection to service could not be established.  This is useful when flags have been initialized in redis.

## [4.1.0] - 2017-12-21

### Added
- Allow user to stop user attributes from being sent in analytics events back to LaunchDarkly.  Set `private_attribute_names` on each
  request and/or on `Config` to a list of strings matching the names of the attributes you wish to exclude.  Set
  `all_attributes_private` on the `Config` object to hide all attributes. 

### Changed
- Stop reattempting connections when receiving a 401 (unauthorized) response from LaunchDarkly.  This should only be caused by invalid SDK key so retrying is pointless.

### Deprecated 
- `events_enabled` is deprecated and `send_events` should be used instead.  `events_enabled` may be removed in a future minor revision.


## [4.0.6] - 2017-06-09
### Changed
- Improved error handling when processing stream events
- Replaced 3rd party rfc3339 library for license compliance
- No longer caching `get_one()` responses


## [4.0.5] - 2017-04-25
### Fixed
- [#70](https://github.com/launchdarkly/python-client/issues/70) Regex `matches` targeting rules now include the user if
a match is found anywhere in the attribute.  Before fixing this bug, the beginning of the attribute needed to match the pattern.
### Changed
- [#43](https://github.com/launchdarkly/python-client/issues/43) Started publishing code coverage metrics to Code Climate. 
Bear in mind that the Code Climate coverage report only shows the unit test coverage, while the bulk of our SDK test coverage comes
from a [separate integration test suite](https://github.com/launchdarkly/python-client#testing).

## [4.0.4] - 2017-04-18
### Fixed
- [#65](https://github.com/launchdarkly/python-client/issues/65) Ensure that no warning is logged about a missing SDK key when the `ldclient` package is imported.

## [4.0.3] - 2017-03-14
### Changed
- Fixed missing python2.6-requirements.txt in manifest

## [4.0.2] - 2017-03-13
### Added
- Support for Python 2.6.

## [4.0.1] - 2017-01-10
### Changed
- RedisFeatureStore now returns default when Redis errors occur
- Better detection of stream connection issues.

## [4.0.0] - 2016-11-18
### Changed
- Changing the config and SDK key is now supported after initialization. The client will be restarted with the new configuration
- Breaking api change: `ldclient.sdk_key = <KEY>` replaced with: `ldclient.set_sdk_key('<KEY>')`
- Breaking api change: `ldclient.config = config` replaced with: `ldclient.set_config(config)`
- No longer depend on sseclient library, instead include our own sse client

## [3.0.3] - 2016-11-03
### Changed
- Add backoff when retrying stream connection.
- More correct initialized state.

## [3.0.2] - 2016-10-26
### Changed
- Better error handling when sending events.

## [3.0.1] - 2016-10-21
### Changed
- Now using jsonpickle to serialize analytics events. Addresses https://github.com/launchdarkly/python-client/issues/57
- Better handling of indirect/put and indirect/patch messages in streaming connection.

## [3.0.0] - 2016-08-22
### Added
- Twisted support for LDD mode only.

### Changed
- FeatureStore interface get() and all() methods now take an additional callback parameter.

## [2.0.0] - 2016-08-10
### Added
- Support for multivariate feature flags. `variation` replaces `toggle` and can return a string, number, dict, or boolean value depending on how the flag is defined.
- New `all_flags` method returns all flag values for a specified user.
- New `secure_mode_hash` function computes a hash suitable for the new LaunchDarkly [JavaScript client's secure mode feature](https://github.com/launchdarkly/js-client#secure-mode).

### Deprecated
- The `toggle` call has been deprecated in favor of `variation`.
 
### Removed
- Twisted support has temporarily been removed.
<|MERGE_RESOLUTION|>--- conflicted
+++ resolved
@@ -2,13 +2,10 @@
 
 All notable changes to the LaunchDarkly Python SDK will be documented in this file. This project adheres to [Semantic Versioning](http://semver.org).
 
-<<<<<<< HEAD
-=======
 ## [8.1.1] - 2023-02-10
 ### Fixed:
 - Fixed indexing error raised by calling `all_flags_state` while using the `TestData` data source.
 
->>>>>>> 513bfffc
 ## [7.6.1] - 2023-02-07
 ### Fixed:
 - Fixed indexing error raised by calling `all_flags_state` while using the `TestData` data source.
