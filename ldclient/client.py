--- conflicted
+++ resolved
@@ -12,11 +12,8 @@
 from ldclient.feature_store import _FeatureStoreDataSetSorter
 from ldclient.flag import EvaluationDetail, evaluate, error_reason
 from ldclient.flags_state import FeatureFlagsState
-<<<<<<< HEAD
 from ldclient.impl.event_factory import _EventFactory
-=======
 from ldclient.impl.stubs import NullEventProcessor, NullUpdateProcessor
->>>>>>> 143b66a9
 from ldclient.interfaces import FeatureStore
 from ldclient.polling import PollingUpdateProcessor
 from ldclient.streaming import StreamingUpdateProcessor
@@ -187,12 +184,8 @@
         """
         if user is None or user.get('key') is None:
             log.warn("Missing user or user key when calling track().")
-<<<<<<< HEAD
-        self._send_event(self._event_factory_default.new_custom_event(event_name, user, data))
-=======
-        else:
-            self._send_event({'kind': 'custom', 'key': event_name, 'user': user, 'data': data})
->>>>>>> 143b66a9
+        else:
+            self._send_event(self._event_factory_default.new_custom_event(event_name, user, data))
 
     def identify(self, user):
         """Registers the user.
@@ -205,12 +198,8 @@
         """
         if user is None or user.get('key') is None:
             log.warn("Missing user or user key when calling identify().")
-<<<<<<< HEAD
-        self._send_event(self._event_factory_default.new_identify_event(user))
-=======
-        else:
-            self._send_event({'kind': 'identify', 'key': str(user.get('key')), 'user': user})
->>>>>>> 143b66a9
+        else:
+            self._send_event(self._event_factory_default.new_identify_event(user))
 
     def is_offline(self):
         """Returns true if the client is in offline mode.
@@ -285,19 +274,6 @@
         if self._config.offline:
             return EvaluationDetail(default, None, error_reason('CLIENT_NOT_READY'))
         
-<<<<<<< HEAD
-        if user is not None:
-            self._sanitize_user(user)
-=======
-        def send_event(value, variation=None, flag=None, reason=None):
-            self._send_event({'kind': 'feature', 'key': key, 'user': user,
-                              'value': value, 'variation': variation, 'default': default,
-                              'version': flag.get('version') if flag else None,
-                              'trackEvents': flag.get('trackEvents') if flag else None,
-                              'debugEventsUntilDate': flag.get('debugEventsUntilDate') if flag else None,
-                              'reason': reason if include_reasons_in_events else None})
->>>>>>> 143b66a9
-
         if not self.is_initialized():
             if self._store.initialized:
                 log.warn("Feature Flag evaluation attempted before client has initialized - using last known values from feature store for feature key: " + key)
