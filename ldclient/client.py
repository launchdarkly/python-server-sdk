--- conflicted
+++ resolved
@@ -223,27 +223,12 @@
         Note that event delivery is asynchronous, so the event may not actually be sent until later;
         see :func:`flush()`.
 
-<<<<<<< HEAD
-=======
-        If you pass a dictionary of user attributes instead of a :class:`ldclient.Context`,
-        the SDK will convert the user to a Context. There is some overhead to this conversion,
-        so it is more efficient to pass a Context.
-
-        DEPRECATED: This method will no longer accept a dictionary for the context parameter starting in 9.0.0
-
->>>>>>> bbcaeaab
         :param event_name: the name of the event
         :param context: the evaluation context associated with the event
         :param data: optional additional data associated with the event
         :param metric_value: a numeric value used by the LaunchDarkly experimentation feature in
           numeric custom metrics; can be omitted if this event is used by only non-numeric metrics
         """
-<<<<<<< HEAD
-=======
-        if not isinstance(context, Context):
-            warnings.warn("track will require a Context instance in 9.0.0", DeprecationWarning)
-            context = Context.from_dict(context)
->>>>>>> bbcaeaab
         if not context.valid:
             log.warning("Invalid context for track (%s)" % context.error)
         else:
@@ -261,23 +246,9 @@
         need to use :func:`identify()` if you want to identify the context without evaluating a
         flag.
 
-<<<<<<< HEAD
         :param context: the context to register
         """
 
-=======
-        If you pass a dictionary of user attributes instead of a :class:`ldclient.Context`,
-        the SDK will convert the user to a Context. There is some overhead to this conversion,
-        so it is more efficient to pass a Context.
-
-        DEPRECATED: This method will no longer accept a dictionary for the context parameter starting in 9.0.0
-
-        :param context: the context to register
-        """
-        if not isinstance(context, Context):
-            warnings.warn("identify will require a Context instance in 9.0.0", DeprecationWarning)
-            context = Context.from_dict(context)
->>>>>>> bbcaeaab
         if not context.valid:
             log.warning("Invalid context for identify (%s)" % context.error)
         else:
@@ -313,15 +284,6 @@
     def variation(self, key: str, context: Context, default: Any) -> Any:
         """Calculates the value of a feature flag for a given context.
 
-<<<<<<< HEAD
-=======
-        If you pass a dictionary of user attributes instead of a :class:`ldclient.Context`,
-        the SDK will convert the user to a Context. There is some overhead to this conversion,
-        so it is more efficient to pass a Context.
-
-        DEPRECATED: This method will no longer accept a dictionary for the context parameter starting in 9.0.0
-
->>>>>>> bbcaeaab
         :param key: the unique key for the feature flag
         :param context: the evaluation context
         :param default: the default value of the flag, to be used if the value is not
@@ -338,15 +300,6 @@
         The ``reason`` property in the result will also be included in analytics events, if you are
         capturing detailed event data for this flag.
 
-<<<<<<< HEAD
-=======
-        If you pass a dictionary of user attributes instead of a :class:`ldclient.Context`,
-        the SDK will convert the user to a Context. There is some overhead to this conversion,
-        so it is more efficient to pass a Context.
-
-        DEPRECATED: This method will no longer accept a dictionary for the context parameter starting in 9.0.0
-
->>>>>>> bbcaeaab
         :param key: the unique key for the feature flag
         :param context: the evaluation context
         :param default: the default value of the flag, to be used if the value is not
@@ -399,12 +352,6 @@
                 self._send_event(event_factory.new_unknown_flag_event(key, context, default, reason))
                 return EvaluationDetail(default, None, reason), None
 
-<<<<<<< HEAD
-=======
-        if not isinstance(context, Context):
-            warnings.warn("variation methods will require a Context instance in 9.0.0", DeprecationWarning)
-            context = Context.from_dict(context)
->>>>>>> bbcaeaab
         if not context.valid:
             log.warning("Context was invalid for flag evaluation (%s); returning default value" % context.error)
             return EvaluationDetail(default, None, error_reason('USER_NOT_SPECIFIED')), None
@@ -446,13 +393,7 @@
 
         This method does not send analytics events back to LaunchDarkly.
 
-<<<<<<< HEAD
         :param context: the end context requesting the feature flags
-=======
-        DEPRECATED: This method will no longer accept a dictionary for the context parameter starting in 9.0.0
-
-        :param user: the end user requesting the feature flags
->>>>>>> bbcaeaab
         :param kwargs: optional parameters affecting how the state is computed - see below
 
         :Keyword Arguments:
@@ -480,12 +421,6 @@
                 log.warning("all_flags_state() called before client has finished initializing! Feature store unavailable - returning empty state")
                 return FeatureFlagsState(False)
 
-<<<<<<< HEAD
-=======
-        if not isinstance(context, Context):
-            warnings.warn("all_flags_state will require a Context instance in 9.0.0", DeprecationWarning)
-            context = Context.from_dict(context)
->>>>>>> bbcaeaab
         if not context.valid:
             log.warning("Context was invalid for all_flags_state (%s); returning default value" % context.error)
             return FeatureFlagsState(False)
@@ -535,20 +470,9 @@
         For more information, see the documentation on
         `Secure mode <https://docs.launchdarkly.com/sdk/features/secure-mode#configuring-secure-mode-in-the-javascript-client-side-sdk>`_.
 
-<<<<<<< HEAD
         :param context: the evaluation context
         :return: the hash string
         """
-=======
-        DEPRECATED: This method will no longer accept a dictionary for the context parameter starting in 9.0.0
-
-        :param context: the evaluation context or user
-        :return: the hash string
-        """
-        if not isinstance(context, Context):
-            warnings.warn("secure_mode_hash will require a Context instance in 9.0.0", DeprecationWarning)
-            context = Context.from_dict(context)
->>>>>>> bbcaeaab
         if not context.valid:
             log.warning("Context was invalid for secure_mode_hash (%s); returning empty hash" % context.error)
             return ""
