import copy
from ldclient.versioned_data_kind import FEATURES, SEGMENTS

TRUE_VARIATION_INDEX = 0
FALSE_VARIATION_INDEX = 1

def variation_for_boolean(variation):
    if variation:
        return TRUE_VARIATION_INDEX
    else:
        return FALSE_VARIATION_INDEX

class TestData():
    def __init__(self):
        self._current_flags = {}

<<<<<<< HEAD
    def __call__(self, config, store, ready):
        return _TestDataSource()

    @staticmethod
    def data_source():
        return TestData()

    def flag(self, key):
        return _FlagBuilder(key)

    def make_init_data(self):
        return { FEATURES: self._current_flags }


class _TestDataSource():

    def __init__(self):
        pass

    def start(self):
        pass

    def stop(self):
        pass

    def initialized(self):
        return True




class _FlagBuilder():
=======
    def flag(key):
        return FlagBuilder(key)

class FlagBuilder():
>>>>>>> fb4aeaff
    def __init__(self, key):
        self._key = key
        self._on = True
        self._variations = []
        self._off_variation = None
        self._fallthrough_variation = None
        self._targets = {}
        self._rules = []


    def copy(self):
        to = FlagBuilder(self._key)

        to._on = self._on
        to._variations = copy.copy(self._variations)
        to._off_variation = self._off_variation
        to._fallthrough_variation = self._fallthrough_variation
        to._targets = copy.copy(self._targets)
        to._rules = copy.copy(self._rules)

        return to


    def on(self, aBool):
        self._on = aBool
        return self

    def fallthrough_variation(self, variation):
        if isinstance(variation, bool):
            self._boolean_flag(self)._fallthrough_variation = variation
            return self
        else:
            self._fallthrough_variation = variation
            return self

    def off_variation(self, variation) :
        if isinstance(variation, bool):
            self._boolean_flag(self)._off_variation = variation
            return self
        else:
            self._off_variation = variation
            return self

    def boolean_flag(self):
        if self.is_boolean_flag():
            return self
        else:
            return (self.variations(True, False)
                .fallthrough_variation(TRUE_VARIATION_INDEX)
                .off_variation(FALSE_VARIATION_INDEX))

    def is_boolean_flag(self):
        return (len(self._variations) == 2
            and self._variations[TRUE_VARIATION_INDEX] == True
            and self._variations[FALSE_VARIATION_INDEX] == False)

    def variations(self, *variations):
        self._variations = list(variations)

        return self


    def variation_for_all_users(self, variation):
        if isinstance(variation, bool):
            return self.boolean_flag().variation_for_all_users(variation_for_boolean(variation))
        else:
            return self.on(True).fallthrough_variation(variation)

    def variation_for_user(self, user_key, variation):
        if isinstance(variation, bool):
            # `variation` is True/False value
            return self.boolean_flag().variation_for_user(user_key, variation_for_boolean(variation))
        else:
            # `variation` specifies the index of the variation to set
            targets = self._targets

            for idx, var in enumerate(self._variations):
                if (idx == variation):
                    # If there is no set at the current variation, set it to be empty
                    target_for_variation = []
                    if idx in targets:
                        target_for_variation = targets[idx]

                    # If user is not in the current variation set, add them
                    if user_key not in target_for_variation:
                        target_for_variation.append(user_key)

                    self._targets[idx] = target_for_variation

                else:
                    # Remove user from the other variation set if necessary
                    if idx in targets:
                        target_for_variation = targets[idx]
                        if user_key in target_for_variation:
                            user_key_idx = target_for_variation.index(user_key)
                            del target_for_variation[user_key_idx]

                        self._targets[idx] = target_for_variation

            return self

    def add_rule(self, flag_rule_builder):
        self._rules.append(flag_rule_builder)

    def if_match(self, attribute, *values):
        flag_rule_builder = _FlagRuleBuilder(self)
        return flag_rule_builder.and_match(attribute, *values)

    def if_not_match(self, attribute, *values):
        flag_rule_builder = _FlagRuleBuilder(self)
        return flag_rule_builder.and_not_match(attribute, values)

    def clear_rules(self):
        del self._rules
        return self


    def build(self, version):
        base_flag_object = {
            'key': self._key,
            'version': version,
            'on': self._on,
            'variations': self._variations
        }

        base_flag_object['off_variation'] = self._off_variation
        base_flag_object['fallthrough_variation'] = self._fallthrough_variation

        targets = []
        for var_index, user_keys in self._targets.items():
            targets.append({
                'variation': var_index,
                'values': user_keys
            })
        base_flag_object['targets'] = targets

        base_flag_object['rules'] = []
        for idx, rule in enumerate(self._rules):
            base_flag_object['rules'].append(rule.build(idx))

        return base_flag_object


class _FlagRuleBuilder():
    def __init__(self, flag_builder):
        self._flag_builder = flag_builder
        self._clauses = []
        self._variation = None

    def and_match(self, attribute, *values):
        self._clauses.append({
                'attribute': attribute,
                'operator': 'in',
                'values': list(values),
                'negate': False
            })
        return self

    def and_not_match(self, attribute, *values):
        self._clauses.append({
                'attribute': attribute,
                'operator': 'in',
                'values': list(values),
                'negate': True
            })
        return self

    def then_return(self, variation):
        if isinstance(variation, bool):
            self._flag_builder.boolean_flag()
            return self.then_return(variation_for_boolean(variation))
        else:
            self._variation = variation
            self._flag_builder.add_rule(self)
            return self._flag_builder

    def build(self, id):
        return {
            'id': 'rule' + str(id),
            'variation': self._variation,
            'clauses': self._clauses
        }<|MERGE_RESOLUTION|>--- conflicted
+++ resolved
@@ -14,7 +14,6 @@
     def __init__(self):
         self._current_flags = {}
 
-<<<<<<< HEAD
     def __call__(self, config, store, ready):
         return _TestDataSource()
 
@@ -23,7 +22,7 @@
         return TestData()
 
     def flag(self, key):
-        return _FlagBuilder(key)
+        return FlagBuilder(key)
 
     def make_init_data(self):
         return { FEATURES: self._current_flags }
@@ -44,15 +43,7 @@
         return True
 
 
-
-
-class _FlagBuilder():
-=======
-    def flag(key):
-        return FlagBuilder(key)
-
 class FlagBuilder():
->>>>>>> fb4aeaff
     def __init__(self, key):
         self._key = key
         self._on = True
