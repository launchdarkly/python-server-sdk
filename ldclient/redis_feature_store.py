--- conflicted
+++ resolved
@@ -67,7 +67,7 @@
         f = self._get_even_if_deleted(key)
         if f is not None:
             if f.get('deleted', False) is True:
-                log.warn("RedisFeatureStore: get returned deleted flag from Redis. Returning None.")
+                log.debug("RedisFeatureStore: get returned deleted flag from Redis. Returning None.")
                 return callback(None)
         return callback(f)
 
@@ -76,14 +76,7 @@
         if f is not None:
             # reset ttl
             self._cache[key] = f
-<<<<<<< HEAD
             return f
-=======
-            if f.get('deleted', False) is True:
-                log.debug("RedisFeatureStore: get returned deleted flag from in-memory cache. Returning None.")
-                return callback(None)
-            return callback(f)
->>>>>>> bf6fc410
 
         try:
             r = redis.Redis(connection_pool=self._pool)
@@ -94,20 +87,10 @@
             return None
 
         if f_json is None or f_json is "":
-<<<<<<< HEAD
-            log.warn("RedisFeatureStore: feature flag with key: " + key + " not found in Redis. Returning None.")
+            log.debug("RedisFeatureStore: feature flag with key: " + key + " not found in Redis. Returning None.")
             return None
 
         f = json.loads(f_json.decode('utf-8'))
-=======
-            log.debug("RedisFeatureStore: feature flag with key: " + key + " not found in Redis. Returning None.")
-            return callback(None)
-
-        f = json.loads(f_json.decode('utf-8'))
-        if f.get('deleted', False) is True:
-            log.debug("RedisFeatureStore: get returned deleted flag from Redis. Returning None.")
-            return callback(None)
->>>>>>> bf6fc410
         self._cache[key] = f
         return f
 
