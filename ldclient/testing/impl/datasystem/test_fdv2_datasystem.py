# pylint: disable=missing-docstring

from threading import Event
from typing import List

from mock import Mock

from ldclient.config import Config, DataSystemConfig
from ldclient.impl.datasystem import DataAvailability
from ldclient.impl.datasystem.fdv2 import FDv2
from ldclient.integrations.test_datav2 import TestDataV2
from ldclient.interfaces import (
    DataSourceState,
    DataSourceStatus,
    FlagChange,
    Synchronizer,
    Update
)
from ldclient.versioned_data_kind import FEATURES


def test_two_phase_init():
    td_initializer = TestDataV2.data_source()
    td_initializer.update(td_initializer.flag("feature-flag").on(True))

    td_synchronizer = TestDataV2.data_source()
    # Set this to true, and then to false to ensure the version number exceeded
    # the initializer version number. Otherwise, they start as the same version
    # and the latest value is ignored.
    td_synchronizer.update(td_initializer.flag("feature-flag").on(True))
    td_synchronizer.update(td_synchronizer.flag("feature-flag").on(False))
    data_system_config = DataSystemConfig(
        initializers=[td_initializer.build_initializer],
        primary_synchronizer=td_synchronizer.build_synchronizer,
    )

    set_on_ready = Event()
    fdv2 = FDv2(Config(sdk_key="dummy"), data_system_config)

    initialized = Event()
    modified = Event()
    changes: List[FlagChange] = []
    count = 0

    def listener(flag_change: FlagChange):
        nonlocal count, changes
        count += 1
        changes.append(flag_change)

<<<<<<< HEAD
        if count >= 2:
            changed.set()
=======
        if count == 2:
            initialized.set()
        if count == 3:
            modified.set()
>>>>>>> 7834f903

    fdv2.flag_tracker.add_listener(listener)

    fdv2.start(set_on_ready)
    assert set_on_ready.wait(1), "Data system did not become ready in time"
<<<<<<< HEAD
    changed.clear()
=======
    assert initialized.wait(1), "Flag change listener was not called in time"
>>>>>>> 7834f903

    td_synchronizer.update(td_synchronizer.flag("feature-flag").on(False))
    assert modified.wait(1), "Flag change listener was not called in time"
    assert len(changes) == 3
    assert changes[0].key == "feature-flag"
    assert changes[1].key == "feature-flag"
    assert changes[2].key == "feature-flag"


def test_can_stop_fdv2():
    td = TestDataV2.data_source()
    data_system_config = DataSystemConfig(
        initializers=None,
        primary_synchronizer=td.build_synchronizer,
    )

    set_on_ready = Event()
    fdv2 = FDv2(Config(sdk_key="dummy"), data_system_config)

    changed = Event()
    changes: List[FlagChange] = []

    def listener(flag_change: FlagChange):
        changes.append(flag_change)
        changed.set()

    fdv2.flag_tracker.add_listener(listener)

    fdv2.start(set_on_ready)
    assert set_on_ready.wait(1), "Data system did not become ready in time"

    fdv2.stop()

    td.update(td.flag("feature-flag").on(False))
    assert changed.wait(1) is False, "Flag change listener was erroneously called"
    assert len(changes) == 0


def test_fdv2_data_availability_is_refreshed_with_data():
    td = TestDataV2.data_source()
    data_system_config = DataSystemConfig(
        initializers=None,
        primary_synchronizer=td.build_synchronizer,
    )

    set_on_ready = Event()
    fdv2 = FDv2(Config(sdk_key="dummy"), data_system_config)

    fdv2.start(set_on_ready)
    assert set_on_ready.wait(1), "Data system did not become ready in time"

    assert fdv2.data_availability.at_least(DataAvailability.REFRESHED)
    assert fdv2.target_availability.at_least(DataAvailability.REFRESHED)


def test_fdv2_fallsback_to_secondary_synchronizer():
    mock: Synchronizer = Mock()
    mock.sync.return_value = iter([])  # Empty iterator to simulate no data
    td = TestDataV2.data_source()
    td.update(td.flag("feature-flag").on(True))
    data_system_config = DataSystemConfig(
        initializers=[td.build_initializer],
        primary_synchronizer=lambda _: mock,  # Primary synchronizer is None to force fallback
        secondary_synchronizer=td.build_synchronizer,
    )

    changed = Event()
    changes: List[FlagChange] = []
    count = 0

    def listener(flag_change: FlagChange):
        nonlocal count, changes
        count += 1
        changes.append(flag_change)

        if count == 2:
            changed.set()

    set_on_ready = Event()
    fdv2 = FDv2(Config(sdk_key="dummy"), data_system_config)
    fdv2.flag_tracker.add_listener(listener)
    fdv2.start(set_on_ready)
    assert set_on_ready.wait(1), "Data system did not become ready in time"

    td.update(td.flag("feature-flag").on(False))
    assert changed.wait(1), "Flag change listener was not called in time"
    assert len(changes) == 2
    assert changes[0].key == "feature-flag"
    assert changes[1].key == "feature-flag"


def test_fdv2_shutdown_down_if_both_synchronizers_fail():
    mock: Synchronizer = Mock()
    mock.sync.return_value = iter([])  # Empty iterator to simulate no data
    td = TestDataV2.data_source()
    td.update(td.flag("feature-flag").on(True))
    data_system_config = DataSystemConfig(
        initializers=[td.build_initializer],
        primary_synchronizer=lambda _: mock,  # Primary synchronizer is None to force fallback
        secondary_synchronizer=lambda _: mock,  # Secondary synchronizer also fails
    )

    changed = Event()

    def listener(status: DataSourceStatus):
        if status.state == DataSourceState.OFF:
            changed.set()

    set_on_ready = Event()
    fdv2 = FDv2(Config(sdk_key="dummy"), data_system_config)
    fdv2.data_source_status_provider.add_listener(listener)
    fdv2.start(set_on_ready)
    assert set_on_ready.wait(1), "Data system did not become ready in time"

    assert changed.wait(1), "Data system did not shut down in time"
    assert fdv2.data_source_status_provider.status.state == DataSourceState.OFF


def test_fdv2_falls_back_to_fdv1_on_polling_error_with_header():
    """
    Test that FDv2 falls back to FDv1 when polling receives an error response
    with the X-LD-FD-Fallback: true header.
    """
    # Create a mock primary synchronizer that signals FDv1 fallback
    mock_primary: Synchronizer = Mock()
    mock_primary.name = "mock-primary"
    mock_primary.stop = Mock()

    # Simulate a synchronizer that yields an OFF state with revert_to_fdv1=True
    mock_primary.sync.return_value = iter([
        Update(
            state=DataSourceState.OFF,
            revert_to_fdv1=True
        )
    ])

    # Create FDv1 fallback data source with actual data
    td_fdv1 = TestDataV2.data_source()
    td_fdv1.update(td_fdv1.flag("fdv1-flag").on(True))

    data_system_config = DataSystemConfig(
        initializers=None,
        primary_synchronizer=lambda _: mock_primary,
        fdv1_fallback_synchronizer=td_fdv1.build_synchronizer,
    )

    changed = Event()
    changes: List[FlagChange] = []

    def listener(flag_change: FlagChange):
        changes.append(flag_change)
        changed.set()

    set_on_ready = Event()
    fdv2 = FDv2(Config(sdk_key="dummy"), data_system_config)
    fdv2.flag_tracker.add_listener(listener)
    fdv2.start(set_on_ready)

    assert set_on_ready.wait(1), "Data system did not become ready in time"

    # Update flag in FDv1 data source to verify it's being used
    td_fdv1.update(td_fdv1.flag("fdv1-flag").on(False))
    assert changed.wait(1), "Flag change listener was not called in time"

    # Verify we got flag changes from FDv1
    assert len(changes) > 0
    assert any(c.key == "fdv1-flag" for c in changes)


def test_fdv2_falls_back_to_fdv1_on_polling_success_with_header():
    """
    Test that FDv2 falls back to FDv1 when polling receives a successful response
    with the X-LD-FD-Fallback: true header.
    """
    # Create a mock primary synchronizer that yields valid data but signals fallback
    mock_primary: Synchronizer = Mock()
    mock_primary.name = "mock-primary"
    mock_primary.stop = Mock()

    mock_primary.sync.return_value = iter([
        Update(
            state=DataSourceState.VALID,
            revert_to_fdv1=True
        )
    ])

    # Create FDv1 fallback data source
    td_fdv1 = TestDataV2.data_source()
    td_fdv1.update(td_fdv1.flag("fdv1-fallback-flag").on(True))

    data_system_config = DataSystemConfig(
        initializers=None,
        primary_synchronizer=lambda _: mock_primary,
        fdv1_fallback_synchronizer=td_fdv1.build_synchronizer,
    )

    changed = Event()
    changes: List[FlagChange] = []
    count = 0

    def listener(flag_change: FlagChange):
        nonlocal count
        count += 1
        changes.append(flag_change)
        if count >= 2:
            changed.set()

    set_on_ready = Event()
    fdv2 = FDv2(Config(sdk_key="dummy"), data_system_config)
    fdv2.flag_tracker.add_listener(listener)
    fdv2.start(set_on_ready)

    assert set_on_ready.wait(1), "Data system did not become ready in time"

    # Trigger a flag update in FDv1
    td_fdv1.update(td_fdv1.flag("fdv1-fallback-flag").on(False))
    assert changed.wait(1), "Flag change listener was not called in time"

    # Verify FDv1 is active
    assert len(changes) > 0
    assert any(c.key == "fdv1-fallback-flag" for c in changes)


def test_fdv2_falls_back_to_fdv1_with_initializer():
    """
    Test that FDv2 falls back to FDv1 even when initialized with data,
    and that the FDv1 data replaces the initialized data.
    """
    # Initialize with some data
    td_initializer = TestDataV2.data_source()
    td_initializer.update(td_initializer.flag("initial-flag").on(True))

    # Create mock primary that signals fallback
    mock_primary: Synchronizer = Mock()
    mock_primary.name = "mock-primary"
    mock_primary.stop = Mock()

    mock_primary.sync.return_value = iter([
        Update(
            state=DataSourceState.OFF,
            revert_to_fdv1=True
        )
    ])

    # Create FDv1 fallback with different data
    td_fdv1 = TestDataV2.data_source()
    td_fdv1.update(td_fdv1.flag("fdv1-replacement-flag").on(True))

    data_system_config = DataSystemConfig(
        initializers=[td_initializer.build_initializer],
        primary_synchronizer=lambda _: mock_primary,
        fdv1_fallback_synchronizer=td_fdv1.build_synchronizer,
    )

    changed = Event()
    changes: List[FlagChange] = []

    def listener(flag_change: FlagChange):
        changes.append(flag_change)
        if len(changes) >= 2:
            changed.set()

    set_on_ready = Event()
    fdv2 = FDv2(Config(sdk_key="dummy"), data_system_config)
    fdv2.flag_tracker.add_listener(listener)
    fdv2.start(set_on_ready)

    assert set_on_ready.wait(1), "Data system did not become ready in time"
    assert changed.wait(2), "Expected flag changes for both initial and fdv1 flags"

    # Verify we got changes for both flags
    flag_keys = [c.key for c in changes]
    assert "initial-flag" in flag_keys
    assert "fdv1-replacement-flag" in flag_keys


def test_fdv2_no_fallback_without_header():
    """
    Test that FDv2 does NOT fall back to FDv1 when an error occurs
    but the fallback header is not present.
    """
    # Create mock primary that fails but doesn't signal fallback
    mock_primary: Synchronizer = Mock()
    mock_primary.name = "mock-primary"
    mock_primary.stop = Mock()

    mock_primary.sync.return_value = iter([
        Update(
            state=DataSourceState.INTERRUPTED,
            revert_to_fdv1=False  # No fallback
        )
    ])

    # Create mock secondary
    mock_secondary: Synchronizer = Mock()
    mock_secondary.name = "mock-secondary"
    mock_secondary.stop = Mock()
    mock_secondary.sync.return_value = iter([
        Update(
            state=DataSourceState.VALID,
            revert_to_fdv1=False
        )
    ])

    # Create FDv1 fallback (should not be used)
    td_fdv1 = TestDataV2.data_source()
    td_fdv1.update(td_fdv1.flag("fdv1-should-not-appear").on(True))

    data_system_config = DataSystemConfig(
        initializers=None,
        primary_synchronizer=lambda _: mock_primary,
        secondary_synchronizer=lambda _: mock_secondary,
        fdv1_fallback_synchronizer=td_fdv1.build_synchronizer,
    )

    set_on_ready = Event()
    fdv2 = FDv2(Config(sdk_key="dummy"), data_system_config)
    fdv2.start(set_on_ready)

    assert set_on_ready.wait(1), "Data system did not become ready in time"

    # Verify secondary was called (fallback to secondary, not FDv1)
    # Give it a moment to process
    import time
    time.sleep(0.2)

    # The primary should have been called, then secondary
    mock_primary.sync.assert_called()
    mock_secondary.sync.assert_called()


def test_fdv2_stays_on_fdv1_after_fallback():
    """
    Test that once FDv2 falls back to FDv1, it stays on FDv1 and doesn't
    attempt to recover to FDv2.
    """
    # Create mock primary that signals fallback
    mock_primary: Synchronizer = Mock()
    mock_primary.name = "mock-primary"
    mock_primary.stop = Mock()

    mock_primary.sync.return_value = iter([
        Update(
            state=DataSourceState.OFF,
            revert_to_fdv1=True
        )
    ])

    # Create FDv1 fallback
    td_fdv1 = TestDataV2.data_source()
    td_fdv1.update(td_fdv1.flag("fdv1-flag").on(True))

    data_system_config = DataSystemConfig(
        initializers=None,
        primary_synchronizer=lambda _: mock_primary,
        fdv1_fallback_synchronizer=td_fdv1.build_synchronizer,
    )

    set_on_ready = Event()
    fdv2 = FDv2(Config(sdk_key="dummy"), data_system_config)
    fdv2.start(set_on_ready)

    assert set_on_ready.wait(1), "Data system did not become ready in time"

    # Give it time to settle
    import time
    time.sleep(0.5)

    # Primary should only be called once (not retried after fallback)
    assert mock_primary.sync.call_count == 1

    # Verify FDv1 is serving data
    store = fdv2.store
    flag = store.get(FEATURES, "fdv1-flag", lambda x: x)
    assert flag is not None<|MERGE_RESOLUTION|>--- conflicted
+++ resolved
@@ -47,25 +47,16 @@
         count += 1
         changes.append(flag_change)
 
-<<<<<<< HEAD
-        if count >= 2:
-            changed.set()
-=======
         if count == 2:
             initialized.set()
         if count == 3:
             modified.set()
->>>>>>> 7834f903
-
-    fdv2.flag_tracker.add_listener(listener)
-
-    fdv2.start(set_on_ready)
-    assert set_on_ready.wait(1), "Data system did not become ready in time"
-<<<<<<< HEAD
-    changed.clear()
-=======
+
+    fdv2.flag_tracker.add_listener(listener)
+
+    fdv2.start(set_on_ready)
+    assert set_on_ready.wait(1), "Data system did not become ready in time"
     assert initialized.wait(1), "Flag change listener was not called in time"
->>>>>>> 7834f903
 
     td_synchronizer.update(td_synchronizer.flag("feature-flag").on(False))
     assert modified.wait(1), "Flag change listener was not called in time"
