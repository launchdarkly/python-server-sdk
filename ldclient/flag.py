"""
This submodule contains a helper class for feature flag evaluation, as well as some implementation details.
"""

from collections import namedtuple
import hashlib
import logging

import six
import sys

from ldclient import operators
from ldclient.util import stringify_attrs
from ldclient.versioned_data_kind import FEATURES, SEGMENTS

__LONG_SCALE__ = float(0xFFFFFFFFFFFFFFF)

__BUILTINS__ = ["key", "ip", "country", "email",
                "firstName", "lastName", "avatar", "name", "anonymous"]

__USER_ATTRS_TO_STRINGIFY_FOR_EVALUATION__ = [ "key", "secondary" ]
# Currently we are not stringifying the rest of the built-in attributes prior to evaluation, only for events.
# This is because it could affect evaluation results for existing users (ch35206).

log = logging.getLogger(sys.modules[__name__].__name__)


class EvaluationDetail(object):
    """
    The return type of :func:`ldclient.client.LDClient.variation_detail()`, combining the result of a
    flag evaluation with information about how it was calculated.
    """
    def __init__(self, value, variation_index, reason):
        """Constructs an instance.
        """
        self.__value = value
        self.__variation_index = variation_index
        self.__reason = reason
    
    @property
    def value(self):
        """The result of the flag evaluation. This will be either one of the flag's
        variations or the default value that was passed to the
        :func:`ldclient.client.LDClient.variation_detail()` method.
        """
        return self.__value
    
    @property
    def variation_index(self):
        """The index of the returned value within the flag's list of variations, e.g.
        0 for the first variation -- or None if the default value was returned.

        :rtype: int or None
        """
        return self.__variation_index
    
    @property
    def reason(self):
        """A dictionary describing the main factor that influenced the flag evaluation value.
        It contains the following properties:

        * ``kind``: The general category of reason, as follows:
        
          * ``"OFF"``: the flag was off
          * ``"FALLTHROUGH"`` -- the flag was on but the user did not match any targets or rules
          * ``"TARGET_MATCH"`` -- the user was specifically targeted for this flag
          * ``"RULE_MATCH"`` -- the user matched one of the flag's rules
          * ``"PREREQUISITE_FAILED"`` -- the flag was considered off because it had at least one
            prerequisite flag that did not return the desired variation
          * ``"ERROR"`` - the flag could not be evaluated due to an unexpected error.

        * ``ruleIndex``, ``ruleId``: The positional index and unique identifier of the matched
          rule, if the kind was ``RULE_MATCH``

        * ``prerequisiteKey``: The flag key of the prerequisite that failed, if the kind was
          ``PREREQUISITE_FAILED``

        * ``errorKind``: further describes the nature of the error if the kind was ``ERROR``,
          e.g. ``"FLAG_NOT_FOUND"``

        :rtype: dict
        """
        return self.__reason
    
    def is_default_value(self):
        """Returns True if the flag evaluated to the default value rather than one of its
        variations.

        :rtype: bool
        """
        return self.__variation_index is None
    
    def __eq__(self, other):
        return self.value == other.value and self.variation_index == other.variation_index and self.reason == other.reason

    def __ne__(self, other):
        return not self.__eq__(other)
    
    def __str__(self):
        return "(value=%s, variation_index=%s, reason=%s)" % (self.value, self.variation_index, self.reason)

    def __repr__(self):
        return self.__str__()


EvalResult = namedtuple('EvalResult', ['detail', 'events'])


def error_reason(error_kind):
    return {'kind': 'ERROR', 'errorKind': error_kind}


<<<<<<< HEAD
def evaluate(flag, user, store, event_factory):
    prereq_events = []
    detail = _evaluate(flag, user, store, prereq_events, event_factory)
=======
def evaluate(flag, user, store, include_reasons_in_events = False):
    sanitized_user = stringify_attrs(user, __USER_ATTRS_TO_STRINGIFY_FOR_EVALUATION__)
    prereq_events = []
    detail = _evaluate(flag, sanitized_user, store, prereq_events, include_reasons_in_events)
>>>>>>> 143b66a9
    return EvalResult(detail = detail, events = prereq_events)

def _evaluate(flag, user, store, prereq_events, event_factory):
    if not flag.get('on', False):
        return _get_off_value(flag, {'kind': 'OFF'})
    
    prereq_failure_reason = _check_prerequisites(flag, user, store, prereq_events, event_factory)
    if prereq_failure_reason is not None:
        return _get_off_value(flag, prereq_failure_reason)

    # Check to see if any user targets match:
    for target in flag.get('targets') or []:
        for value in target.get('values') or []:
            if value == user['key']:
                return _get_variation(flag, target.get('variation'), {'kind': 'TARGET_MATCH'})

    # Now walk through the rules to see if any match
    for index, rule in enumerate(flag.get('rules') or []):
        if _rule_matches_user(rule, user, store):
            return _get_value_for_variation_or_rollout(flag, rule, user,
                {'kind': 'RULE_MATCH', 'ruleIndex': index, 'ruleId': rule.get('id')})

    # Walk through fallthrough and see if it matches
    if flag.get('fallthrough') is not None:
        return _get_value_for_variation_or_rollout(flag, flag['fallthrough'], user, {'kind': 'FALLTHROUGH'})


def _check_prerequisites(flag, user, store, events, event_factory):
    failed_prereq = None
    prereq_res = None
    for prereq in flag.get('prerequisites') or []:
        prereq_flag = store.get(FEATURES, prereq.get('key'), lambda x: x)
        if prereq_flag is None:
            log.warn("Missing prereq flag: " + prereq.get('key'))
            failed_prereq = prereq
        else:
            prereq_res = _evaluate(prereq_flag, user, store, events, event_factory)
            # Note that if the prerequisite flag is off, we don't consider it a match no matter what its
            # off variation was. But we still need to evaluate it in order to generate an event.
            if (not prereq_flag.get('on', False)) or prereq_res.variation_index != prereq.get('variation'):
                failed_prereq = prereq
            event = event_factory.new_eval_event(prereq_flag, user, prereq_res, None, flag)
            events.append(event)
        if failed_prereq:
            return {'kind': 'PREREQUISITE_FAILED', 'prerequisiteKey': failed_prereq.get('key')}
    return None


def _get_variation(flag, variation, reason):
    vars = flag.get('variations') or []
    if variation < 0 or variation >= len(vars):
        return EvaluationDetail(None, None, error_reason('MALFORMED_FLAG'))
    return EvaluationDetail(vars[variation], variation, reason)


def _get_off_value(flag, reason):
    off_var = flag.get('offVariation')
    if off_var is None:
        return EvaluationDetail(None, None, reason)
    return _get_variation(flag, off_var, reason)


def _get_value_for_variation_or_rollout(flag, vr, user, reason):
    index = _variation_index_for_user(flag, vr, user)
    if index is None:
        return EvaluationDetail(None, None, error_reason('MALFORMED_FLAG'))
    return _get_variation(flag, index, reason)


def _get_user_attribute(user, attr):
    if attr is 'secondary':
        return None, True
    if attr in __BUILTINS__:
        return user.get(attr), False
    else:  # custom attribute
        if user.get('custom') is None or user['custom'].get(attr) is None:
            return None, True
        return user['custom'][attr], False


def _variation_index_for_user(feature, rule, user):
    if rule.get('variation') is not None:
        return rule['variation']

    if rule.get('rollout') is not None:
        bucket_by = 'key'
        if rule['rollout'].get('bucketBy') is not None:
            bucket_by = rule['rollout']['bucketBy']
        bucket = _bucket_user(user, feature['key'], feature['salt'], bucket_by)
        sum = 0.0
        for wv in rule['rollout'].get('variations') or []:
            sum += wv.get('weight', 0.0) / 100000.0
            if bucket < sum:
                return wv.get('variation')

    return None


def _bucket_user(user, key, salt, bucket_by):
    u_value, should_pass = _get_user_attribute(user, bucket_by)
    bucket_by_value = _bucketable_string_value(u_value)

    if should_pass or bucket_by_value is None:
        return 0.0

    id_hash = u_value
    if user.get('secondary') is not None:
        id_hash = id_hash + '.' + user['secondary']
    hash_key = '%s.%s.%s' % (key, salt, id_hash)
    hash_val = int(hashlib.sha1(hash_key.encode('utf-8')).hexdigest()[:15], 16)
    result = hash_val / __LONG_SCALE__
    return result


def _bucketable_string_value(u_value):
    if isinstance(u_value, six.string_types):
        return u_value
    if isinstance(u_value, six.integer_types):
        return str(u_value)
    return None


def _rule_matches_user(rule, user, store):
    for clause in rule.get('clauses') or []:
        if clause.get('attribute') is not None:
            if not _clause_matches_user(clause, user, store):
                return False
    return True


def _clause_matches_user(clause, user, store):
    if clause.get('op') == 'segmentMatch':
        for seg_key in clause.get('values') or []:
            segment = store.get(SEGMENTS, seg_key, lambda x: x)
            if segment is not None and _segment_matches_user(segment, user):
                return _maybe_negate(clause, True)
        return _maybe_negate(clause, False)
    else:
        return _clause_matches_user_no_segments(clause, user)

def _clause_matches_user_no_segments(clause, user):
    u_value, should_pass = _get_user_attribute(user, clause.get('attribute'))
    if should_pass is True:
        return False
    if u_value is None:
        return None
    # is the attr an array?
    op_fn = operators.ops[clause['op']]
    if isinstance(u_value, (list, tuple)):
        for u in u_value:
            if _match_any(op_fn, u, clause.get('values') or []):
                return _maybe_negate(clause, True)
        return _maybe_negate(clause, False)
    else:
        return _maybe_negate(clause, _match_any(op_fn, u_value, clause.get('values') or []))

def _segment_matches_user(segment, user):
    key = user.get('key')
    if key is not None:
        if key in segment.get('included', []):
            return True
        if key in segment.get('excluded', []):
            return False
        for rule in segment.get('rules', []):
            if _segment_rule_matches_user(rule, user, segment.get('key'), segment.get('salt')):
                return True
    return False

def _segment_rule_matches_user(rule, user, segment_key, salt):
    for clause in rule.get('clauses') or []:
        if not _clause_matches_user_no_segments(clause, user):
            return False

    # If the weight is absent, this rule matches
    if 'weight' not in rule or rule['weight'] is None:
        return True

    # All of the clauses are met. See if the user buckets in
    bucket_by = 'key' if rule.get('bucketBy') is None else rule['bucketBy']
    bucket = _bucket_user(user, segment_key, salt, bucket_by)
    weight = rule['weight'] / 100000.0
    return bucket < weight


def _match_any(op_fn, u, vals):
    for v in vals:
        if op_fn(u, v):
            return True
    return False


def _maybe_negate(clause, val):
    if clause.get('negate', False) is True:
        return not val
    return val<|MERGE_RESOLUTION|>--- conflicted
+++ resolved
@@ -110,16 +110,10 @@
     return {'kind': 'ERROR', 'errorKind': error_kind}
 
 
-<<<<<<< HEAD
 def evaluate(flag, user, store, event_factory):
-    prereq_events = []
-    detail = _evaluate(flag, user, store, prereq_events, event_factory)
-=======
-def evaluate(flag, user, store, include_reasons_in_events = False):
     sanitized_user = stringify_attrs(user, __USER_ATTRS_TO_STRINGIFY_FOR_EVALUATION__)
     prereq_events = []
-    detail = _evaluate(flag, sanitized_user, store, prereq_events, include_reasons_in_events)
->>>>>>> 143b66a9
+    detail = _evaluate(flag, sanitized_user, store, prereq_events, event_factory)
     return EvalResult(detail = detail, events = prereq_events)
 
 def _evaluate(flag, user, store, prereq_events, event_factory):
