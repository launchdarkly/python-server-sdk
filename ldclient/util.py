--- conflicted
+++ resolved
@@ -85,9 +85,8 @@
         return self._status
 
 
-<<<<<<< HEAD
-def create_http_pool_manager(num_pools=1, verify_ssl=False, target_base_uri=None):
-    proxy_url = _get_proxy_url(target_base_uri)
+def create_http_pool_manager(num_pools=1, verify_ssl=False, target_base_uri=None, force_proxy=None):
+    proxy_url = force_proxy or _get_proxy_url(target_base_uri)
 
     if not verify_ssl:
         if proxy_url is None:
@@ -108,39 +107,6 @@
             cert_reqs='CERT_REQUIRED',
             ca_certs=certifi.where()
         )
-=======
-def create_http_pool_manager(num_pools=1, verify_ssl=False, proxy_url=None):
-    """
-    Create an http pool
-
-    :param num_pools: The number of connections in the pool.
-    :param verify_ssl: If true, force the connections to verify valid SSL.
-    :param proxy_url: If set, proxy connections through the proxy at this URL.
-
-    :return: A connection pool that implements urllib3.PoolManager
-    """
-    if not verify_ssl:
-        # Case: create a manager that does not need to respect SSL
-        if proxy_url is not None:
-            return urllib3.ProxyManager(num_pools=num_pools, proxy_url=proxy_url)
-        else:
-            return urllib3.PoolManager(num_pools=num_pools)
-    else:
-        # Case: force the connection to respect SSL
-        if proxy_url is not None:
-            return urllib3.ProxyManager(
-                num_pools=num_pools,
-                cert_reqs='CERT_REQUIRED',
-                ca_certs=certifi.where(),
-                proxy_url=proxy_url
-            )
-        else:
-            return urllib3.PoolManager(
-                num_pools=num_pools,
-                cert_reqs='CERT_REQUIRED',
-                ca_certs=certifi.where()
-                )
->>>>>>> a5da0106
 
 def _get_proxy_url(target_base_uri):
     if target_base_uri is None:
