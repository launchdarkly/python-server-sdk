--- conflicted
+++ resolved
@@ -3,11 +3,7 @@
 build:
   os: "ubuntu-22.04"
   tools:
-<<<<<<< HEAD
-    python: "3.8"
-=======
     python: "3.10"
->>>>>>> 188c5c58
   jobs:
     post_create_environment:
       - pip install poetry
