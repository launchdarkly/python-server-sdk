version: 2

build:
  os: "ubuntu-22.04"
  tools:
    python: "3.7"

python:
<<<<<<< HEAD
  version: 3.8
=======
>>>>>>> 93fff011
  install:
    - requirements: docs/requirements.txt
    - requirements: requirements.txt

sphinx:
  builder: html
  configuration: docs/conf.py
  fail_on_warning: true<|MERGE_RESOLUTION|>--- conflicted
+++ resolved
@@ -3,13 +3,9 @@
 build:
   os: "ubuntu-22.04"
   tools:
-    python: "3.7"
+    python: "3.8"
 
 python:
-<<<<<<< HEAD
-  version: 3.8
-=======
->>>>>>> 93fff011
   install:
     - requirements: docs/requirements.txt
     - requirements: requirements.txt
