PYTEST_FLAGS=-W error::SyntaxWarning

TEMP_TEST_OUTPUT=/tmp/contract-test-service.log

<<<<<<< HEAD
# TEST_HARNESS_PARAMS can be set to add -skip parameters for any contract tests that cannot yet pass
# TEST_HARNESS_PARAMS := $(TEST_HARNESS_PARAMS) \


# port 8000 is already used in the CI environment because we're running a DynamoDB container
=======
SPHINXOPTS    = -W --keep-going
SPHINXBUILD   = sphinx-build
SPHINXPROJ    = launchdarkly-server-sdk
SOURCEDIR     = docs
BUILDDIR      = $(SOURCEDIR)/build
# port 8000 and 9000 is already used in the CI environment because we're
# running a DynamoDB container and an SSE contract test
SSE_PORT=9000
>>>>>>> 8f7b62fc
PORT=10000

.PHONY: help
help: #! Show this help message
	@echo 'Usage: make [target] ... '
	@echo ''
	@echo 'Targets:'
	@grep -h -F '#!' $(MAKEFILE_LIST) | grep -v grep | sed 's/:.*#!/:/' | column -t -s":"

.PHONY: install
install:
	@poetry install --all-extras

#
# Quality control checks
#

.PHONY: test
test: #! Run unit tests
test: install
	@poetry run pytest $(PYTEST_FLAGS)

.PHONY: lint
lint: #! Run type analysis and linting checks
lint: install
	@poetry run mypy ldclient testing

#
# Documentation generation
#

.PHONY: docs
docs: #! Generate sphinx-based documentation
	@poetry install --with docs
	@cd docs
	@poetry run $(SPHINXBUILD) -M html "$(SOURCEDIR)" "$(BUILDDIR)" $(SPHINXOPTS) $(O)

#
# Contract test service commands
#

.PHONY: install-contract-tests-deps
install-contract-tests-deps:
	poetry install --with contract-tests

.PHONY: start-contract-test-service
start-contract-test-service:
	@cd contract-tests && poetry run python service.py $(PORT)

.PHONY: start-contract-test-service-bg
start-contract-test-service-bg:
	@echo "Test service output will be captured in $(TEMP_TEST_OUTPUT)"
	@make start-contract-test-service >$(TEMP_TEST_OUTPUT) 2>&1 &

.PHONY: run-contract-tests
run-contract-tests:
	@curl -s https://raw.githubusercontent.com/launchdarkly/sdk-test-harness/v2/downloader/run.sh \
		| VERSION=v2 PARAMS="-url http://localhost:$(PORT) -debug -stop-service-at-end" sh

.PHONY: contract-tests
contract-tests: #! Run the contract test harness
contract-tests: install-contract-tests-deps start-contract-test-service-bg run-contract-tests

#
# SSE contract test service commands
#

.PHONY: install-sse-contract-tests-deps
install-sse-contract-tests-deps:
	poetry install --with contract-tests

.PHONY: start-sse-contract-test-service
start-sse-contract-test-service:
	@cd sse-contract-tests && poetry run python service.py $(SSE_PORT)

.PHONY: start-sse-contract-test-service-bg
start-sse-contract-test-service-bg:
	@echo "Test service output will be captured in $(TEMP_TEST_OUTPUT)"
	@make start-sse-contract-test-service >$(TEMP_TEST_OUTPUT) 2>&1 &

.PHONY: run-sse-contract-tests
run-sse-contract-tests:
	@curl -s https://raw.githubusercontent.com/launchdarkly/sse-contract-tests/v2.0.0/downloader/run.sh \
      | VERSION=v1 PARAMS="-url http://localhost:$(SSE_PORT) -debug -stop-service-at-end -skip reconnection" sh

.PHONY: sse-contract-tests
sse-contract-tests: #! Run the sse contract test harness
sse-contract-tests: install-sse-contract-tests-deps start-sse-contract-test-service-bg run-sse-contract-tests<|MERGE_RESOLUTION|>--- conflicted
+++ resolved
@@ -2,23 +2,13 @@
 
 TEMP_TEST_OUTPUT=/tmp/contract-test-service.log
 
-<<<<<<< HEAD
-# TEST_HARNESS_PARAMS can be set to add -skip parameters for any contract tests that cannot yet pass
-# TEST_HARNESS_PARAMS := $(TEST_HARNESS_PARAMS) \
-
-
-# port 8000 is already used in the CI environment because we're running a DynamoDB container
-=======
 SPHINXOPTS    = -W --keep-going
 SPHINXBUILD   = sphinx-build
 SPHINXPROJ    = launchdarkly-server-sdk
 SOURCEDIR     = docs
 BUILDDIR      = $(SOURCEDIR)/build
-# port 8000 and 9000 is already used in the CI environment because we're
-# running a DynamoDB container and an SSE contract test
-SSE_PORT=9000
->>>>>>> 8f7b62fc
-PORT=10000
+# port 8000 is already used in the CI environment because we're running a DynamoDB container
+PORT=9000
 
 .PHONY: help
 help: #! Show this help message
@@ -79,30 +69,4 @@
 
 .PHONY: contract-tests
 contract-tests: #! Run the contract test harness
-contract-tests: install-contract-tests-deps start-contract-test-service-bg run-contract-tests
-
-#
-# SSE contract test service commands
-#
-
-.PHONY: install-sse-contract-tests-deps
-install-sse-contract-tests-deps:
-	poetry install --with contract-tests
-
-.PHONY: start-sse-contract-test-service
-start-sse-contract-test-service:
-	@cd sse-contract-tests && poetry run python service.py $(SSE_PORT)
-
-.PHONY: start-sse-contract-test-service-bg
-start-sse-contract-test-service-bg:
-	@echo "Test service output will be captured in $(TEMP_TEST_OUTPUT)"
-	@make start-sse-contract-test-service >$(TEMP_TEST_OUTPUT) 2>&1 &
-
-.PHONY: run-sse-contract-tests
-run-sse-contract-tests:
-	@curl -s https://raw.githubusercontent.com/launchdarkly/sse-contract-tests/v2.0.0/downloader/run.sh \
-      | VERSION=v1 PARAMS="-url http://localhost:$(SSE_PORT) -debug -stop-service-at-end -skip reconnection" sh
-
-.PHONY: sse-contract-tests
-sse-contract-tests: #! Run the sse contract test harness
-sse-contract-tests: install-sse-contract-tests-deps start-sse-contract-test-service-bg run-sse-contract-tests+contract-tests: install-contract-tests-deps start-contract-test-service-bg run-contract-tests