--- conflicted
+++ resolved
@@ -373,16 +373,9 @@
         }
 
 def test_custom_event_is_queued_with_user():
-<<<<<<< HEAD
-    with DefaultEventProcessor(Config(), mock_http) as ep:
-        e = { 'kind': 'custom', 'key': 'eventkey', 'user': user, 'data': { 'thing': 'stuff '} }
-        ep.send_event(e)
-=======
-    setup_processor(Config())
-
-    e = { 'kind': 'custom', 'key': 'eventkey', 'user': user, 'data': { 'thing': 'stuff '}, 'metricValue': 1.5 }
-    ep.send_event(e)
->>>>>>> 67eb7639
+    with DefaultEventProcessor(Config(), mock_http) as ep:
+        e = { 'kind': 'custom', 'key': 'eventkey', 'user': user, 'data': { 'thing': 'stuff '}, 'metricValue': 1.5 }
+        ep.send_event(e)
 
         output = flush_and_get_events(ep)
         assert len(output) == 2
