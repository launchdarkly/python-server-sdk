--- conflicted
+++ resolved
@@ -1,11 +1,7 @@
 import pytest
 from ldclient.feature_store import InMemoryFeatureStore
-<<<<<<< HEAD
-from ldclient.flag import evaluate
+from ldclient.flag import _bucket_user, evaluate
 from ldclient.versioned_data_kind import FEATURES, SEGMENTS
-=======
-from ldclient.flag import _bucket_user, evaluate
->>>>>>> ea7580d0
 
 
 empty_store = InMemoryFeatureStore()
@@ -126,7 +122,6 @@
     }
     user = { 'key': 'userkey' }
     assert evaluate(flag, user, empty_store) == ('c', [])
-<<<<<<< HEAD
 
 def test_segment_match_clause_retrieves_segment_from_store():
     store = InMemoryFeatureStore()
@@ -181,8 +176,6 @@
     }
 
     assert evaluate(flag, user, empty_store) == (False, [])
-=======
->>>>>>> ea7580d0
 
 def test_clause_matches_builtin_attribute():
     clause = {
