from ldclient.client import LDClient, Config
from ldclient.event_processor import DefaultEventProcessor
from ldclient.feature_store import InMemoryFeatureStore
from ldclient.impl.stubs import NullEventProcessor, NullUpdateProcessor
from ldclient.interfaces import UpdateProcessor
from ldclient.polling import PollingUpdateProcessor
from ldclient.streaming import StreamingUpdateProcessor
from ldclient.versioned_data_kind import FEATURES, SEGMENTS

import logging
import pytest
from testing.stub_util import CapturingFeatureStore, MockEventProcessor, MockUpdateProcessor
from testing.sync_util import wait_until

try:
    import queue
except:
    import Queue as queue


unreachable_uri="http://fake"


user = {
    u'key': u'xyz',
    u'custom': {
        u'bizzle': u'def'
    }
}


def make_client(store = InMemoryFeatureStore()):
    return LDClient(config=Config(sdk_key = 'SDK_KEY',
                                  base_uri=unreachable_uri,
                                  events_uri=unreachable_uri,
                                  stream_uri=unreachable_uri,
                                  event_processor_class=MockEventProcessor,
                                  update_processor_class=MockUpdateProcessor,
                                  feature_store=store))


def make_offline_client():
    return LDClient(config=Config(sdk_key="secret",
                                  offline=True,
                                  base_uri=unreachable_uri,
                                  events_uri=unreachable_uri,
                                  stream_uri=unreachable_uri))


def make_ldd_client():
    return LDClient(config=Config(sdk_key="secret",
                                  use_ldd=True,
                                  base_uri=unreachable_uri,
                                  events_uri=unreachable_uri,
                                  stream_uri=unreachable_uri))


def make_off_flag_with_value(key, value):
    return {
        u'key': key,
        u'version': 100,
        u'salt': u'',
        u'on': False,
        u'variations': [value],
        u'offVariation': 0
    }


def get_first_event(c):
    e = c._event_processor._events.pop(0)
    c._event_processor._events = []
    return e


def count_events(c):
    n = len(c._event_processor._events)
    c._event_processor._events = []
    return n


def test_ctor_both_sdk_keys_set():
    with pytest.raises(Exception):
        config = Config(sdk_key="sdk key a", offline=True)
        LDClient(sdk_key="sdk key b", config=config)


def test_client_has_null_event_processor_if_offline():
    with make_offline_client() as client:
        assert isinstance(client._event_processor, NullEventProcessor)


def test_client_has_null_event_processor_if_send_events_off():
    config = Config(sdk_key="secret", base_uri=unreachable_uri,
                    update_processor_class = MockUpdateProcessor, send_events=False)
    with LDClient(config=config) as client:
        assert isinstance(client._event_processor, NullEventProcessor)


def test_client_has_normal_event_processor_in_ldd_mode():
    with make_ldd_client() as client:
        assert isinstance(client._event_processor, DefaultEventProcessor)


def test_client_has_null_update_processor_in_offline_mode():
    with make_offline_client() as client:
        assert isinstance(client._update_processor, NullUpdateProcessor)


def test_client_has_null_update_processor_in_ldd_mode():
    with make_ldd_client() as client:
        assert isinstance(client._update_processor, NullUpdateProcessor)


@pytest.mark.skip("Can't currently use a live stream processor in tests because its error logging will disrupt other tests.")
def test_client_has_streaming_processor_by_default():
    config = Config(sdk_key="secret", base_uri=unreachable_uri, stream_uri=unreachable_uri, send_events=False)
    with LDClient(config=config, start_wait=0) as client:
        assert isinstance(client._update_processor, StreamingUpdateProcessor)


@pytest.mark.skip("Can't currently use a live polling processor in tests because its error logging will disrupt other tests.")
def test_client_has_polling_processor_if_streaming_is_disabled():
    config = Config(sdk_key="secret", stream=False, base_uri=unreachable_uri, stream_uri=unreachable_uri, send_events=False)
    with LDClient(config=config, start_wait=0) as client:
        assert isinstance(client._update_processor, PollingUpdateProcessor)


def test_toggle_offline():
    with make_offline_client() as client:
        assert client.variation('feature.key', user, default=None) is None


def test_identify():
    with make_client() as client:
        client.identify(user)
        e = get_first_event(client)
        assert e['kind'] == 'identify' and e['key'] == u'xyz' and e['user'] == user


def test_identify_no_user():
    with make_client() as client:
        client.identify(None)
        assert count_events(client) == 0


def test_identify_no_user_key():
    with make_client() as client:
        client.identify({ 'name': 'nokey' })
        assert count_events(client) == 0


def test_track():
    with make_client() as client:
        client.track('my_event', user, 42)
        e = get_first_event(client)
        assert e['kind'] == 'custom' and e['key'] == 'my_event' and e['user'] == user and e['data'] == 42


def test_track_no_user():
    with make_client() as client:
        client.track('my_event', None)
        assert count_events(client) == 0


def test_track_no_user_key():
    with make_client() as client:
        client.track('my_event', { 'name': 'nokey' })
        assert count_events(client) == 0


def test_defaults():
    config=Config(base_uri="http://localhost:3000", defaults={"foo": "bar"}, offline=True)
    with LDClient(config=config) as client:
        assert "bar" == client.variation('foo', user, default=None)


def test_defaults_and_online():
    expected = "bar"
    my_client = LDClient(config=Config(base_uri="http://localhost:3000",
                                       defaults={"foo": expected},
                                       event_processor_class=MockEventProcessor,
                                       update_processor_class=MockUpdateProcessor,
                                       feature_store=InMemoryFeatureStore()))
    actual = my_client.variation('foo', user, default="originalDefault")
    assert actual == expected
    e = get_first_event(my_client)
    assert e['kind'] == 'feature' and e['key'] == u'foo' and e['user'] == user


def test_defaults_and_online_no_default():
    my_client = LDClient(config=Config(base_uri="http://localhost:3000",
                                       defaults={"foo": "bar"},
                                       event_processor_class=MockEventProcessor,
                                       update_processor_class=MockUpdateProcessor))
    assert "jim" == my_client.variation('baz', user, default="jim")
    e = get_first_event(my_client)
    assert e['kind'] == 'feature' and e['key'] == u'baz' and e['user'] == user


def test_no_defaults():
    with make_offline_client() as client:
        assert "bar" == client.variation('foo', user, default="bar")


def test_event_for_existing_feature():
    feature = make_off_flag_with_value('feature.key', 'value')
    feature['trackEvents'] = True
    feature['debugEventsUntilDate'] = 1000
    store = InMemoryFeatureStore()
    store.init({FEATURES: {'feature.key': feature}})
    with make_client(store) as client:
        assert 'value' == client.variation('feature.key', user, default='default')
        e = get_first_event(client)
        assert (e['kind'] == 'feature' and
            e['key'] == 'feature.key' and
            e['user'] == user and
            e['version'] == feature['version'] and
            e['value'] == 'value' and
            e['variation'] == 0 and
            e.get('reason') is None and
            e['default'] == 'default' and
            e['trackEvents'] == True and
            e['debugEventsUntilDate'] == 1000)


def test_event_for_existing_feature_with_reason():
    feature = make_off_flag_with_value('feature.key', 'value')
    feature['trackEvents'] = True
    feature['debugEventsUntilDate'] = 1000
    store = InMemoryFeatureStore()
    store.init({FEATURES: {'feature.key': feature}})
    with make_client(store) as client:
        assert 'value' == client.variation_detail('feature.key', user, default='default').value
        e = get_first_event(client)
        assert (e['kind'] == 'feature' and
            e['key'] == 'feature.key' and
            e['user'] == user and
            e['version'] == feature['version'] and
            e['value'] == 'value' and
            e['variation'] == 0 and
            e['reason'] == {'kind': 'OFF'} and
            e['default'] == 'default' and
            e['trackEvents'] == True and
            e['debugEventsUntilDate'] == 1000)


def test_event_for_existing_feature_with_tracked_rule():
    feature = {
        'key': 'feature.key',
        'version': 100,
        'salt': u'',
        'on': True,
        'rules': [
            {
                'clauses': [
                    { 'attribute': 'key', 'op': 'in', 'values': [ user['key'] ] }
                ],
                'variation': 0,
                'trackEvents': True,
                'id': 'rule_id'
            }
        ],
        'variations': [ 'value' ]
    }
    store = InMemoryFeatureStore()
    store.init({FEATURES: {feature['key']: feature}})
    client = make_client(store)
    assert 'value' == client.variation(feature['key'], user, default='default')
    e = get_first_event(client)
    assert (e['kind'] == 'feature' and
        e['key'] == feature['key'] and
        e['user'] == user and
        e['version'] == feature['version'] and
        e['value'] == 'value' and
        e['variation'] == 0 and
        e['reason'] == { 'kind': 'RULE_MATCH', 'ruleIndex': 0, 'ruleId': 'rule_id' } and
        e['default'] == 'default' and
        e['trackEvents'] == True and
        e.get('debugEventsUntilDate') is None)


def test_event_for_existing_feature_with_untracked_rule():
    feature = {
        'key': 'feature.key',
        'version': 100,
        'salt': u'',
        'on': True,
        'rules': [
            {
                'clauses': [
                    { 'attribute': 'key', 'op': 'in', 'values': [ user['key'] ] }
                ],
                'variation': 0,
                'trackEvents': False,
                'id': 'rule_id'
            }
        ],
        'variations': [ 'value' ]
    }
    store = InMemoryFeatureStore()
    store.init({FEATURES: {feature['key']: feature}})
    client = make_client(store)
    assert 'value' == client.variation(feature['key'], user, default='default')
    e = get_first_event(client)
    assert (e['kind'] == 'feature' and
        e['key'] == feature['key'] and
        e['user'] == user and
        e['version'] == feature['version'] and
        e['value'] == 'value' and
        e['variation'] == 0 and
        e.get('reason') is None and
        e['default'] == 'default' and
        e.get('trackEvents', False) == False and
        e.get('debugEventsUntilDate') is None)


def test_event_for_existing_feature_with_tracked_fallthrough():
    feature = {
        'key': 'feature.key',
        'version': 100,
        'salt': u'',
        'on': True,
        'rules': [],
        'fallthrough': { 'variation': 0 },
        'variations': [ 'value' ],
        'trackEventsFallthrough': True
    }
    store = InMemoryFeatureStore()
    store.init({FEATURES: {feature['key']: feature}})
    client = make_client(store)
    assert 'value' == client.variation(feature['key'], user, default='default')
    e = get_first_event(client)
    assert (e['kind'] == 'feature' and
        e['key'] == feature['key'] and
        e['user'] == user and
        e['version'] == feature['version'] and
        e['value'] == 'value' and
        e['variation'] == 0 and
        e['reason'] == { 'kind': 'FALLTHROUGH' } and
        e['default'] == 'default' and
        e['trackEvents'] == True and
        e.get('debugEventsUntilDate') is None)


def test_event_for_existing_feature_with_untracked_fallthrough():
    feature = {
        'key': 'feature.key',
        'version': 100,
        'salt': u'',
        'on': True,
        'rules': [],
        'fallthrough': { 'variation': 0 },
        'variations': [ 'value' ],
        'trackEventsFallthrough': False
    }
    store = InMemoryFeatureStore()
    store.init({FEATURES: {feature['key']: feature}})
    client = make_client(store)
    assert 'value' == client.variation(feature['key'], user, default='default')
    e = get_first_event(client)
    assert (e['kind'] == 'feature' and
        e['key'] == feature['key'] and
        e['user'] == user and
        e['version'] == feature['version'] and
        e['value'] == 'value' and
        e['variation'] == 0 and
        e.get('reason') is None and
        e['default'] == 'default' and
        e.get('trackEvents', False) == False and
        e.get('debugEventsUntilDate') is None)


def test_event_for_unknown_feature():
    store = InMemoryFeatureStore()
    store.init({FEATURES: {}})
<<<<<<< HEAD
    client = make_client(store)
    assert 'default' == client.variation('feature.key', user, default='default')
    e = get_first_event(client)
    assert (e['kind'] == 'feature' and
        e['key'] == 'feature.key' and
        e['user'] == user and
        e['value'] == 'default' and
        e.get('variation') is None and
        e['default'] == 'default')
=======
    with make_client(store) as client:
        assert 'default' == client.variation('feature.key', user, default='default')
        e = get_first_event(client)
        assert (e['kind'] == 'feature' and
            e['key'] == 'feature.key' and
            e['user'] == user and
            e['value'] == 'default' and
            e['variation'] == None and
            e['default'] == 'default')
>>>>>>> 143b66a9


def test_event_for_existing_feature_with_no_user():
    feature = make_off_flag_with_value('feature.key', 'value')
    feature['trackEvents'] = True
    feature['debugEventsUntilDate'] = 1000
    store = InMemoryFeatureStore()
    store.init({FEATURES: {'feature.key': feature}})
<<<<<<< HEAD
    client = make_client(store)
    assert 'default' == client.variation('feature.key', None, default='default')
    e = get_first_event(client)
    assert (e['kind'] == 'feature' and
        e['key'] == 'feature.key' and
        e['user'] == None and
        e['version'] == feature['version'] and
        e['value'] == 'default' and
        e.get('variation') is None and
        e['default'] == 'default' and
        e['trackEvents'] == True and
        e['debugEventsUntilDate'] == 1000)
=======
    with make_client(store) as client:
        assert 'default' == client.variation('feature.key', None, default='default')
        e = get_first_event(client)
        assert (e['kind'] == 'feature' and
            e['key'] == 'feature.key' and
            e['user'] == None and
            e['version'] == feature['version'] and
            e['value'] == 'default' and
            e['variation'] == None and
            e['default'] == 'default' and
            e['trackEvents'] == True and
            e['debugEventsUntilDate'] == 1000)
>>>>>>> 143b66a9


def test_event_for_existing_feature_with_no_user_key():
    feature = make_off_flag_with_value('feature.key', 'value')
    feature['trackEvents'] = True
    feature['debugEventsUntilDate'] = 1000
    store = InMemoryFeatureStore()
    store.init({FEATURES: {'feature.key': feature}})
<<<<<<< HEAD
    client = make_client(store)
    bad_user = { u'name': u'Bob' }
    assert 'default' == client.variation('feature.key', bad_user, default='default')
    e = get_first_event(client)
    assert (e['kind'] == 'feature' and
        e['key'] == 'feature.key' and
        e['user'] == bad_user and
        e['version'] == feature['version'] and
        e['value'] == 'default' and
        e.get('variation') is None and
        e['default'] == 'default' and
        e['trackEvents'] == True and
        e['debugEventsUntilDate'] == 1000)
=======
    with make_client(store) as client:
        bad_user = { u'name': u'Bob' }
        assert 'default' == client.variation('feature.key', bad_user, default='default')
        e = get_first_event(client)
        assert (e['kind'] == 'feature' and
            e['key'] == 'feature.key' and
            e['user'] == bad_user and
            e['version'] == feature['version'] and
            e['value'] == 'default' and
            e['variation'] == None and
            e['default'] == 'default' and
            e['trackEvents'] == True and
            e['debugEventsUntilDate'] == 1000)
>>>>>>> 143b66a9


def test_secure_mode_hash():
    user = {'key': 'Message'}
    with make_offline_client() as client:
        assert client.secure_mode_hash(user) == "aa747c502a898200f9e4fa21bac68136f886a0e27aec70ba06daf2e2a5cb5597"


dependency_ordering_test_data = {
    FEATURES: {
        "a": { "key": "a", "prerequisites": [ { "key": "b" }, { "key": "c" } ] },
        "b": { "key": "b", "prerequisites": [ { "key": "c" }, { "key": "e" } ] },
        "c": { "key": "c" },
        "d": { "key": "d" },
        "e": { "key": "e" },
        "f": { "key": "f" }
    },
    SEGMENTS: {
        "o": { "key": "o" }
    }
}

class DependencyOrderingDataUpdateProcessor(UpdateProcessor):
    def __init__(self, config, store, ready):
        store.init(dependency_ordering_test_data)
        ready.set()

    def start(self):
        pass

    def initialized(self):
        return True


def test_store_data_set_ordering():
    store = CapturingFeatureStore()
    config = Config(sdk_key = 'SDK_KEY', send_events=False, feature_store=store,
                    update_processor_class=DependencyOrderingDataUpdateProcessor)
    LDClient(config=config)

    data = store.received_data
    assert data is not None
    assert len(data) == 2
    keys = list(data.keys())
    values = list(data.values())

    assert keys[0] == SEGMENTS
    assert len(values[0]) == len(dependency_ordering_test_data[SEGMENTS])

    assert keys[1] == FEATURES
    flags_map = values[1]
    flags_list = list(flags_map.values())
    assert len(flags_list) == len(dependency_ordering_test_data[FEATURES])
    for item_index, item in enumerate(flags_list):
        for prereq in item.get("prerequisites", []):
            prereq_item = flags_map[prereq["key"]]
            prereq_index = flags_list.index(prereq_item)
            if prereq_index > item_index:
                all_keys = (f["key"] for f in flags_list)
                raise Exception("%s depends on %s, but %s was listed first; keys in order are [%s]" %
                    (item["key"], prereq["key"], item["key"], ", ".join(all_keys)))<|MERGE_RESOLUTION|>--- conflicted
+++ resolved
@@ -373,17 +373,6 @@
 def test_event_for_unknown_feature():
     store = InMemoryFeatureStore()
     store.init({FEATURES: {}})
-<<<<<<< HEAD
-    client = make_client(store)
-    assert 'default' == client.variation('feature.key', user, default='default')
-    e = get_first_event(client)
-    assert (e['kind'] == 'feature' and
-        e['key'] == 'feature.key' and
-        e['user'] == user and
-        e['value'] == 'default' and
-        e.get('variation') is None and
-        e['default'] == 'default')
-=======
     with make_client(store) as client:
         assert 'default' == client.variation('feature.key', user, default='default')
         e = get_first_event(client)
@@ -391,9 +380,8 @@
             e['key'] == 'feature.key' and
             e['user'] == user and
             e['value'] == 'default' and
-            e['variation'] == None and
+            e.get('variation') is None and
             e['default'] == 'default')
->>>>>>> 143b66a9
 
 
 def test_event_for_existing_feature_with_no_user():
@@ -402,33 +390,18 @@
     feature['debugEventsUntilDate'] = 1000
     store = InMemoryFeatureStore()
     store.init({FEATURES: {'feature.key': feature}})
-<<<<<<< HEAD
-    client = make_client(store)
-    assert 'default' == client.variation('feature.key', None, default='default')
-    e = get_first_event(client)
-    assert (e['kind'] == 'feature' and
-        e['key'] == 'feature.key' and
-        e['user'] == None and
-        e['version'] == feature['version'] and
-        e['value'] == 'default' and
-        e.get('variation') is None and
-        e['default'] == 'default' and
-        e['trackEvents'] == True and
-        e['debugEventsUntilDate'] == 1000)
-=======
     with make_client(store) as client:
         assert 'default' == client.variation('feature.key', None, default='default')
         e = get_first_event(client)
         assert (e['kind'] == 'feature' and
             e['key'] == 'feature.key' and
-            e['user'] == None and
+            e.get('user') is None and
             e['version'] == feature['version'] and
             e['value'] == 'default' and
-            e['variation'] == None and
+            e.get('variation') is None and
             e['default'] == 'default' and
             e['trackEvents'] == True and
             e['debugEventsUntilDate'] == 1000)
->>>>>>> 143b66a9
 
 
 def test_event_for_existing_feature_with_no_user_key():
@@ -437,21 +410,6 @@
     feature['debugEventsUntilDate'] = 1000
     store = InMemoryFeatureStore()
     store.init({FEATURES: {'feature.key': feature}})
-<<<<<<< HEAD
-    client = make_client(store)
-    bad_user = { u'name': u'Bob' }
-    assert 'default' == client.variation('feature.key', bad_user, default='default')
-    e = get_first_event(client)
-    assert (e['kind'] == 'feature' and
-        e['key'] == 'feature.key' and
-        e['user'] == bad_user and
-        e['version'] == feature['version'] and
-        e['value'] == 'default' and
-        e.get('variation') is None and
-        e['default'] == 'default' and
-        e['trackEvents'] == True and
-        e['debugEventsUntilDate'] == 1000)
-=======
     with make_client(store) as client:
         bad_user = { u'name': u'Bob' }
         assert 'default' == client.variation('feature.key', bad_user, default='default')
@@ -461,11 +419,10 @@
             e['user'] == bad_user and
             e['version'] == feature['version'] and
             e['value'] == 'default' and
-            e['variation'] == None and
+            e.get('variation') is None and
             e['default'] == 'default' and
             e['trackEvents'] == True and
             e['debugEventsUntilDate'] == 1000)
->>>>>>> 143b66a9
 
 
 def test_secure_mode_hash():
