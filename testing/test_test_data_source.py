import pytest
import warnings

from ldclient.client import LDClient
from ldclient.config import Config
from ldclient.feature_store import InMemoryFeatureStore
from ldclient.versioned_data_kind import FEATURES, SEGMENTS

from ldclient.integrations.test_data import TestData


<<<<<<< HEAD
def setup_function():
    print("Setup")

def teardown_function():
    print("Teardown")
=======
# Filter warning arising from Pytest treating classes starting
# with the word 'Test' as part of the test suite
warnings.filterwarnings("ignore", message="cannot collect test class 'TestData'")

>>>>>>> a16e744d


## Test Data + Data Source

def test_makes_valid_datasource():
    td = TestData.data_source()
    store = InMemoryFeatureStore()

    client = LDClient(config=Config('SDK_KEY', update_processor_class = td, send_events = False, offline = True, feature_store = store))

    assert store.all(FEATURES, lambda x: x) == {}


def test_makes_valid_datasource_with_flag():
    td = TestData.data_source()
    flag = td.flag(key='test-flag')
    assert flag is not None

    builtFlag = flag.build(0)
    assert builtFlag['key'] is 'test-flag'
    assert builtFlag['on'] is True
    assert builtFlag['variations'] == [True, False]


def test_can_retrieve_flag_from_store():
    td = TestData.data_source()
    td.update(td.flag('some-flag'))

    store = InMemoryFeatureStore()

    client = LDClient(config=Config('SDK_KEY', update_processor_class = td, send_events = False, offline = True, feature_store = store))

    assert store.get(FEATURES, 'some-flag') == td.flag('some-flag').build(1)

    client.close()

def test_updates_to_flags_are_reflected_in_store():
    td = TestData.data_source()

    store = InMemoryFeatureStore()

    client = LDClient(config=Config('SDK_KEY', update_processor_class = td, send_events = False, offline = True, feature_store = store))

    td.update(td.flag('some-flag'))

    assert store.get(FEATURES, 'some-flag') == td.flag('some-flag').build(1)

    client.close()

def test_updates_after_client_close_have_no_affect():
    td = TestData.data_source()

    store = InMemoryFeatureStore()

    client = LDClient(config=Config('SDK_KEY', update_processor_class = td, send_events = False, offline = True, feature_store = store))

    client.close()

    td.update(td.flag('some-flag'))

    assert store.get(FEATURES, 'some-flag') == None

def test_can_handle_multiple_clients():
    td = TestData.data_source()
    td.update(td.flag('flag'))

    store = InMemoryFeatureStore()
    store2 = InMemoryFeatureStore()

    config = Config('SDK_KEY', update_processor_class = td, send_events = False, offline = True, feature_store = store)
    client = LDClient(config=config)

    config2 = Config('SDK_KEY', update_processor_class = td, send_events = False, offline = True, feature_store = store2)
    client2 = LDClient(config=config2)

    assert store.get(FEATURES, 'flag') == {
            'fallthrough_variation': 0,
            'key': 'flag',
            'off_variation': 1,
            'on': True,
            'rules': [],
            'targets': [],
            'variations': [True, False],
            'version': 1
            }

    assert store2.get(FEATURES, 'flag') == {
            'fallthrough_variation': 0,
            'key': 'flag',
            'off_variation': 1,
            'on': True,
            'rules': [],
            'targets': [],
            'variations': [True, False],
            'version': 1
            }

    td.update(td.flag('flag').variation_for_all_users(False))

    assert store.get(FEATURES, 'flag') == {
            'fallthrough_variation': 1,
            'key': 'flag',
            'off_variation': 1,
            'on': True,
            'rules': [],
            'targets': [],
            'variations': [True, False],
            'version': 2
            }

    assert store2.get(FEATURES, 'flag') == {
            'fallthrough_variation': 1,
            'key': 'flag',
            'off_variation': 1,
            'on': True,
            'rules': [],
            'targets': [],
            'variations': [True, False],
            'version': 2
            }

    client.close()
    client2.close()


## FlagBuilder

def test_flagbuilder_defaults_to_boolean_flag():
    td = TestData.data_source()
    flag = td.flag('empty-flag')
    assert flag.build(0)['variations'] == [True, False]
    assert flag.build(0)['fallthrough_variation'] == 0
    assert flag.build(0)['off_variation'] == 1

def test_flagbuilder_can_turn_flag_off():
    td = TestData.data_source()
    flag = td.flag('test-flag')
    flag.on(False)

    assert flag.build(0)['on'] is False

def test_flagbuilder_can_set_fallthrough_variation():
    td = TestData.data_source()
    flag = td.flag('test-flag')
    flag.fallthrough_variation(2)

    assert flag.build(0)['fallthrough_variation'] == 2

def test_flagbuilder_can_set_off_variation():
    td = TestData.data_source()
    flag = td.flag('test-flag')
    flag.off_variation(2)

    assert flag.build(0)['off_variation'] == 2

def test_flagbuilder_can_make_boolean_flag():
    td = TestData.data_source()
    flag = td.flag('boolean-flag').boolean_flag()

    builtFlag = flag.build(0)
    assert builtFlag['fallthrough_variation'] == 0
    assert builtFlag['off_variation'] == 1

def test_flagbuilder_can_set_variation_when_targeting_is_off():
    td = TestData.data_source()
    flag = td.flag('test-flag').on(False)
    assert flag.build(0)['on'] == False
    assert flag.build(0)['variations'] == [True,False]
    flag.variations('dog', 'cat')
    assert flag.build(0)['variations'] == ['dog','cat']

def test_flagbuilder_can_set_variation_for_all_users():
    td = TestData.data_source()
    flag = td.flag('test-flag')
    flag.variation_for_all_users(True)
    assert flag.build(0)['fallthrough_variation'] == 0

def test_flagbuilder_clears_existing_rules_and_targets_when_setting_variation_for_all_users():
    td = TestData.data_source()

    flag = td.flag('test-flag').if_match('name', 'christian').then_return(False).variation_for_user('christian', False).variation_for_all_users(True).build(0)

    assert flag['rules'] == []
    assert flag['targets'] == []

def test_flagbuilder_can_set_variations():
    td = TestData.data_source()
    flag = td.flag('test-flag')
    flag.variations(2,3,4,5)
    assert flag.build(0)['variations'] == [2,3,4,5]

def test_flagbuilder_can_make_an_immutable_copy():
    td = TestData.data_source()
    flag = td.flag('test-flag')
    flag.variations(1,2)
    copy_of_flag = flag.copy()
    flag.variations(3,4)
    assert copy_of_flag.build(0)['variations'] == [1,2]

    copy_of_flag.variations(5,6)
    assert flag.build(0)['variations'] == [3,4]

def test_flagbuilder_can_set_boolean_variation_for_user():
    td = TestData.data_source()
    flag = td.flag('user-variation-flag')
    flag.variation_for_user('christian', False)
    expected_targets = [
        {
            'variation': 1,
            'values': ['christian']
        }
    ]
    assert flag.build(0)['targets'] == expected_targets

def test_flagbuilder_can_set_numerical_variation_for_user():
    td = TestData.data_source()
    flag = td.flag('user-variation-flag')
    flag.variations('a','b','c')
    flag.variation_for_user('christian', 2)
    expected_targets = [
        {
            'variation': 2,
            'values': ['christian']
        }
    ]
    assert flag.build(1)['targets'] == expected_targets

def test_flagbuilder_can_build():
    td = TestData.data_source()
    flag = td.flag('some-flag')
    flag.if_match('country', 'fr').then_return(True)
    expected_result = {
        'fallthrough_variation': 0,
        'key': 'some-flag',
        'off_variation': 1,
        'on': True,
        'targets': [],
        'variations': [True, False],
        'rules': [
            {
                'clauses': [
                    {'attribute': 'country',
                    'negate': False,
                    'operator': 'in',
                    'values': ['fr']
                    }
                ],
                'id': 'rule0',
                'variation': 0
            }
        ],
        'version': 1,
    }

    assert flag.build(1) == expected_result<|MERGE_RESOLUTION|>--- conflicted
+++ resolved
@@ -9,18 +9,9 @@
 from ldclient.integrations.test_data import TestData
 
 
-<<<<<<< HEAD
-def setup_function():
-    print("Setup")
-
-def teardown_function():
-    print("Teardown")
-=======
 # Filter warning arising from Pytest treating classes starting
 # with the word 'Test' as part of the test suite
 warnings.filterwarnings("ignore", message="cannot collect test class 'TestData'")
-
->>>>>>> a16e744d
 
 
 ## Test Data + Data Source
