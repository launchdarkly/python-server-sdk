--- conflicted
+++ resolved
@@ -38,12 +38,8 @@
 
 def test_sse_init(server, stream):
     stream.queue.put(Event(event="put", data=feature("foo", "jim")))
-<<<<<<< HEAD
-    client = LDClient("apikey", Config(stream=True, base_uri=server.url, events_uri=server.url, stream_uri=stream.url))
-=======
     client = LDClient("apikey", Config(
-        stream=True, base_uri=server.url, stream_uri=stream.url))
->>>>>>> 3f6b6174
+        stream=True, base_uri=server.url, events_uri=server.url, stream_uri=stream.url))
     wait_until(lambda: client.toggle("foo", user('xyz'), "blah") == "jim")
 
 
