try:
    from setuptools import setup, Command
except ImportError:
    from distutils.core import setup

import sys
import uuid


def parse_requirements(filename):
    """ load requirements from a pip requirements file """
    lineiter = (line.strip() for line in open(filename))
    return [line for line in lineiter if line and not line.startswith("#")]


ldclient_version='5.0.4'

# parse_requirements() returns generator of pip.req.InstallRequirement objects
<<<<<<< HEAD
install_reqs = parse_requirements('requirements.txt', session=uuid.uuid1())
test_reqs = parse_requirements('test-requirements.txt', session=uuid.uuid1())
redis_reqs = parse_requirements('redis-requirements.txt', session=uuid.uuid1())

# reqs is a list of requirement
# e.g. ['django==1.5.1', 'mezzanine==1.4.6']
reqs = [str(ir.req) for ir in install_reqs]
testreqs = [str(ir.req) for ir in test_reqs]
redisreqs = [str(ir.req) for ir in redis_reqs]
=======
install_reqs = parse_requirements('requirements.txt')
python26_reqs = parse_requirements('python2.6-requirements.txt')
test_reqs = parse_requirements('test-requirements.txt')
redis_reqs = parse_requirements('redis-requirements.txt')

# reqs is a list of requirement
# e.g. ['django==1.5.1', 'mezzanine==1.4.6']
reqs = [ir for ir in install_reqs]
python26reqs = [ir for ir in python26_reqs]
testreqs = [ir for ir in test_reqs]
redisreqs = [ir for ir in redis_reqs]
>>>>>>> 768329f2


class PyTest(Command):
    user_options = []

    def initialize_options(self):
        pass

    def finalize_options(self):
        pass

    def run(self):
        import sys
        import subprocess
        errno = subprocess.call([sys.executable, 'runtests.py'])
        raise SystemExit(errno)

setup(
    name='ldclient-py',
    version=ldclient_version,
    author='LaunchDarkly',
    author_email='team@launchdarkly.com',
    packages=['ldclient'],
    url='https://github.com/launchdarkly/python-client',
    description='LaunchDarkly SDK for Python',
    long_description='LaunchDarkly SDK for Python',
    install_requires=reqs,
    classifiers=[
        'Intended Audience :: Developers',
        'License :: OSI Approved :: Apache Software License',
        'Operating System :: OS Independent',
        'Programming Language :: Python :: 2',
        'Programming Language :: Python :: 2.7',
        'Programming Language :: Python :: 3',
        'Programming Language :: Python :: 3.3',
        'Programming Language :: Python :: 3.4',
        'Programming Language :: Python :: 3.5',
        'Programming Language :: Python :: 3.6',
        'Topic :: Software Development',
        'Topic :: Software Development :: Libraries',
    ],
    extras_require={
        "redis": redisreqs
    },
    tests_require=testreqs,
    cmdclass={'test': PyTest},
)<|MERGE_RESOLUTION|>--- conflicted
+++ resolved
@@ -16,29 +16,15 @@
 ldclient_version='5.0.4'
 
 # parse_requirements() returns generator of pip.req.InstallRequirement objects
-<<<<<<< HEAD
-install_reqs = parse_requirements('requirements.txt', session=uuid.uuid1())
-test_reqs = parse_requirements('test-requirements.txt', session=uuid.uuid1())
-redis_reqs = parse_requirements('redis-requirements.txt', session=uuid.uuid1())
-
-# reqs is a list of requirement
-# e.g. ['django==1.5.1', 'mezzanine==1.4.6']
-reqs = [str(ir.req) for ir in install_reqs]
-testreqs = [str(ir.req) for ir in test_reqs]
-redisreqs = [str(ir.req) for ir in redis_reqs]
-=======
 install_reqs = parse_requirements('requirements.txt')
-python26_reqs = parse_requirements('python2.6-requirements.txt')
 test_reqs = parse_requirements('test-requirements.txt')
 redis_reqs = parse_requirements('redis-requirements.txt')
 
 # reqs is a list of requirement
 # e.g. ['django==1.5.1', 'mezzanine==1.4.6']
 reqs = [ir for ir in install_reqs]
-python26reqs = [ir for ir in python26_reqs]
 testreqs = [ir for ir in test_reqs]
 redisreqs = [ir for ir in redis_reqs]
->>>>>>> 768329f2
 
 
 class PyTest(Command):
